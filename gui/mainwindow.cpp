--- conflicted
+++ resolved
@@ -26,17 +26,12 @@
 #include <QApplication>
 #include <QDesktopServices>
 #include <QUrl>
-<<<<<<< HEAD
 #include <QDir>
-
-#include "util/osutils.h"
-#include "util/userutil.h"
-#include "util/pathutils.h"
-=======
 #include <QFileInfo>
 
 #include "osutils.h"
->>>>>>> 50d1f62b
+#include "userutils.h"
+#include "pathutils.h"
 
 #include "gui/settingsdialog.h"
 #include "gui/newinstancedialog.h"
@@ -57,12 +52,8 @@
 
 MainWindow::MainWindow(QWidget *parent) :
 	QMainWindow(parent),
-<<<<<<< HEAD
-    ui(new Ui::MainWindow)
-=======
 	ui(new Ui::MainWindow),
 	instList(settings->getInstanceDir())
->>>>>>> 50d1f62b
 {
 	ui->setupUi(this);
 	
@@ -184,7 +175,6 @@
 							 arg(response.getUsername(), response.getSessionID()));
 }
 
-<<<<<<< HEAD
 // Create A Desktop Shortcut
 void MainWindow::on_actionMakeDesktopShortcut_triggered()
 {
@@ -203,9 +193,9 @@
 
     browser->load(url);
     browser->exec();
-=======
+}
+
 void openInDefaultProgram(QString filename)
 {
 	QDesktopServices::openUrl("file:///" + QFileInfo(filename).absolutePath());
->>>>>>> 50d1f62b
 }