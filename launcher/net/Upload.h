// SPDX-License-Identifier: GPL-3.0-only
/*
 *  Prism Launcher - Minecraft Launcher
 *  Copyright (c) 2022 flowln <flowlnlnln@gmail.com>
 *  Copyright (C) 2022 Sefa Eyeoglu <contact@scrumplex.net>
 *  Copyright (C) 2023 Rachel Powers <508861+Ryex@users.noreply.github.com>
 *
 *  This program is free software: you can redistribute it and/or modify
 *  it under the terms of the GNU General Public License as published by
 *  the Free Software Foundation, version 3.
 *
 *  This program is distributed in the hope that it will be useful,
 *  but WITHOUT ANY WARRANTY; without even the implied warranty of
 *  MERCHANTABILITY or FITNESS FOR A PARTICULAR PURPOSE.  See the
 *  GNU General Public License for more details.
 *
 *  You should have received a copy of the GNU General Public License
 *  along with this program.  If not, see <https://www.gnu.org/licenses/>.
 *
 * This file incorporates work covered by the following copyright and
 * permission notice:
 *
 *      Copyright 2013-2021 MultiMC Contributors
 *
 *      Licensed under the Apache License, Version 2.0 (the "License");
 *      you may not use this file except in compliance with the License.
 *      You may obtain a copy of the License at
 *
 *          http://www.apache.org/licenses/LICENSE-2.0
 *
 *      Unless required by applicable law or agreed to in writing, software
 *      distributed under the License is distributed on an "AS IS" BASIS,
 *      WITHOUT WARRANTIES OR CONDITIONS OF ANY KIND, either express or implied.
 *      See the License for the specific language governing permissions and
 *      limitations under the License.
 */

#pragma once

#include "NetAction.h"
#include "Sink.h"

namespace Net {

class Upload : public NetAction {
    Q_OBJECT

   public:
    using Ptr = shared_qobject_ptr<Upload>;

<<<<<<< HEAD
    static Upload::Ptr makeByteArray(QUrl url, QByteArray* output, QByteArray m_post_data);
    auto abort() -> bool override;
    auto canAbort() const -> bool override { return true; };
    virtual void init() override{};
=======
    static Upload::Ptr makeByteArray(QUrl url, std::shared_ptr<QByteArray> output, QByteArray m_post_data);
    auto abort() -> bool override;
    auto canAbort() const -> bool override { return true; };
>>>>>>> 1bd778d0

   protected slots:
    void downloadProgress(qint64 bytesReceived, qint64 bytesTotal) override;
    void downloadError(QNetworkReply::NetworkError error) override;
    void sslErrors(const QList<QSslError>& errors) override;
    void downloadFinished() override;
    void downloadReadyRead() override;

   public slots:
    void executeTask() override;

<<<<<<< HEAD
   protected:
=======
   private:
>>>>>>> 1bd778d0
    std::unique_ptr<Sink> m_sink;
    QByteArray m_post_data;

    bool handleRedirect();
};

}  // namespace Net<|MERGE_RESOLUTION|>--- conflicted
+++ resolved
@@ -48,16 +48,10 @@
    public:
     using Ptr = shared_qobject_ptr<Upload>;
 
-<<<<<<< HEAD
-    static Upload::Ptr makeByteArray(QUrl url, QByteArray* output, QByteArray m_post_data);
+    static Upload::Ptr makeByteArray(QUrl url, std::shared_ptr<QByteArray> output, QByteArray m_post_data);
     auto abort() -> bool override;
     auto canAbort() const -> bool override { return true; };
     virtual void init() override{};
-=======
-    static Upload::Ptr makeByteArray(QUrl url, std::shared_ptr<QByteArray> output, QByteArray m_post_data);
-    auto abort() -> bool override;
-    auto canAbort() const -> bool override { return true; };
->>>>>>> 1bd778d0
 
    protected slots:
     void downloadProgress(qint64 bytesReceived, qint64 bytesTotal) override;
@@ -69,11 +63,7 @@
    public slots:
     void executeTask() override;
 
-<<<<<<< HEAD
    protected:
-=======
-   private:
->>>>>>> 1bd778d0
     std::unique_ptr<Sink> m_sink;
     QByteArray m_post_data;
 
