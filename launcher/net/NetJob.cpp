--- conflicted
+++ resolved
@@ -36,14 +36,11 @@
  */
 
 #include "NetJob.h"
+#include "tasks/ConcurrentTask.h"
 #if defined(LAUNCHER_APPLICATION)
 #include "Application.h"
-<<<<<<< HEAD
-#include "tasks/ConcurrentTask.h"
 #include "ui/dialogs/CustomMessageBox.h"
-=======
 #endif
->>>>>>> 8f2f9980
 
 NetJob::NetJob(QString job_name, shared_qobject_ptr<QNetworkAccessManager> network) : ConcurrentTask(nullptr, job_name), m_network(network)
 {
@@ -148,6 +145,7 @@
 
 void NetJob::emitFailed(QString reason)
 {
+#if defined(LAUNCHER_APPLICATION)
     auto response = CustomMessageBox::selectable(nullptr, "Confirm retry",
                                                  "The tasks failed\n"
                                                  "Failed urls\n" +
@@ -163,5 +161,6 @@
         startNext();
         return;
     }
+#endif
     ConcurrentTask::emitFailed(reason);
 }