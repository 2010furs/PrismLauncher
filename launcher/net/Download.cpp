--- conflicted
+++ resolved
@@ -87,101 +87,6 @@
 
 QNetworkReply* Download::getReply(QNetworkRequest& request)
 {
-<<<<<<< HEAD
-    init();
-
-    setStatus(tr("Downloading %1").arg(StringUtils::truncateUrlHumanFriendly(m_url, 80)));
-
-    if (getState() == Task::State::AbortedByUser) {
-        qCWarning(taskDownloadLogC) << getUid().toString() << "Attempt to start an aborted Download:" << m_url.toString();
-        emitAborted();
-        return;
-    }
-
-    QNetworkRequest request(m_url);
-    m_state = m_sink->init(request);
-    switch (m_state) {
-        case State::Succeeded:
-            qCDebug(taskDownloadLogC) << getUid().toString() << "Download cache hit " << m_url.toString();
-            emit succeeded();
-            emit finished();
-            return;
-        case State::Running:
-            qCDebug(taskDownloadLogC) << getUid().toString() << "Downloading " << m_url.toString();
-            break;
-        case State::Inactive:
-        case State::Failed:
-            emitFailed();
-            return;
-        case State::AbortedByUser:
-            emitAborted();
-            return;
-    }
-
-#if defined(LAUNCHER_APPLICATION)
-    auto user_agent = APPLICATION->getUserAgent().toUtf8();
-#else
-    auto user_agent = BuildConfig.USER_AGENT.toUtf8();
-#endif
-    request.setHeader(QNetworkRequest::UserAgentHeader, user_agent);
-    for ( auto& header_proxy : m_headerProxies ) {
-
-        header_proxy->writeHeaders(request);
-    }
-    // TODO remove duplication
-    
-
-#if QT_VERSION >= QT_VERSION_CHECK(5, 15, 0)
-    request.setTransferTimeout();
-#endif
-
-    m_last_progress_time = m_clock.now();
-    m_last_progress_bytes = 0;
-
-    QNetworkReply* rep = m_network->get(request);
-    m_reply.reset(rep);
-    connect(rep, &QNetworkReply::downloadProgress, this, &Download::downloadProgress);
-    connect(rep, &QNetworkReply::finished, this, &Download::downloadFinished);
-#if QT_VERSION >= QT_VERSION_CHECK(5, 15, 0) // QNetworkReply::errorOccurred added in 5.15
-    connect(rep, &QNetworkReply::errorOccurred, this, &Download::downloadError);
-#else
-    connect(rep, QOverload<QNetworkReply::NetworkError>::of(&QNetworkReply::error), this, &Download::downloadError);
-#endif
-    connect(rep, &QNetworkReply::sslErrors, this, &Download::sslErrors);
-    connect(rep, &QNetworkReply::readyRead, this, &Download::downloadReadyRead);
-}
-
-void Download::downloadProgress(qint64 bytesReceived, qint64 bytesTotal)
-{
-    auto now = m_clock.now();
-    auto elapsed = now - m_last_progress_time;
-
-    // use milliseconds for speed precision
-    auto elapsed_ms = std::chrono::duration_cast<std::chrono::milliseconds>(elapsed);
-    auto bytes_received_since = bytesReceived - m_last_progress_bytes;
-    auto dl_speed_bps = (double)bytes_received_since / elapsed_ms.count() * 1000;
-    auto remaining_time_s = (bytesTotal - bytesReceived) / dl_speed_bps;
-
-    //: Current amount of bytes downloaded, out of the total amount of bytes in the download
-    QString dl_progress =
-        tr("%1 / %2").arg(StringUtils::humanReadableFileSize(bytesReceived)).arg(StringUtils::humanReadableFileSize(bytesTotal));
-
-    QString dl_speed_str;
-    if (elapsed_ms.count() > 0) {
-        auto str_eta = bytesTotal > 0 ? Time::humanReadableDuration(remaining_time_s) : tr("unknown");
-        //: Download speed, in bytes per second (remaining download time in parenthesis)
-        dl_speed_str =
-            tr("%1 /s (%2)").arg(StringUtils::humanReadableFileSize(dl_speed_bps)).arg(str_eta);
-    } else {
-        //: Download speed at 0 bytes per second
-        dl_speed_str = tr("0 B/s");
-    }
-
-    setDetails(dl_progress + "\n" + dl_speed_str);
-
-    setProgress(bytesReceived, bytesTotal);
-=======
     return m_network->get(request);
->>>>>>> 6aa30d33
 }
 }  // namespace Net