project(application)

################################ FILES ################################

######## Sources and headers ########

set(CORE_SOURCES
    # LOGIC - Base classes and infrastructure
    BaseInstaller.h
    BaseInstaller.cpp
    BaseVersionList.h
    BaseVersionList.cpp
    InstanceList.h
    InstanceList.cpp
    InstanceTask.h
    InstanceTask.cpp
    LoggedProcess.h
    LoggedProcess.cpp
    MessageLevel.cpp
    MessageLevel.h
    BaseVersion.h
    BaseInstance.h
    BaseInstance.cpp
    NullInstance.h
    MMCZip.h
    MMCZip.cpp
    StringUtils.h
    StringUtils.cpp
    QVariantUtils.h
    RuntimeContext.h

    # Basic instance manipulation tasks (derived from InstanceTask)
    InstanceCreationTask.h
    InstanceCreationTask.cpp
    InstanceCopyPrefs.h
    InstanceCopyPrefs.cpp
    InstanceCopyTask.h
    InstanceCopyTask.cpp
    InstanceImportTask.h
    InstanceImportTask.cpp

    # Resource downloading task
    ResourceDownloadTask.h
    ResourceDownloadTask.cpp

    # Use tracking separate from memory management
    Usable.h

    # Prefix tree where node names are strings between separators
    SeparatorPrefixTree.h

    # String filters
    Filter.h
    Filter.cpp

    # JSON parsing helpers
    Json.h
    Json.cpp

    FileSystem.h
    FileSystem.cpp

    Exception.h

    # RW lock protected map
    RWStorage.h

    # A variable that has an implicit default value and keeps track of changes
    DefaultVariable.h

    # a smart pointer wrapper intended for safer use with Qt signal/slot mechanisms
    QObjectPtr.h

    # Compression support
    GZip.h
    GZip.cpp

    # Command line parameter parsing
    Commandline.h
    Commandline.cpp

    # Version number string support
    Version.h
    Version.cpp

    # A Recursive file system watcher
    RecursiveFileSystemWatcher.h
    RecursiveFileSystemWatcher.cpp

    # Time
    MMCTime.h
    MMCTime.cpp

    MTPixmapCache.h
)
if (UNIX AND NOT CYGWIN AND NOT APPLE)
set(CORE_SOURCES
    ${CORE_SOURCES}

    # MangoHud
    MangoHud.h
    MangoHud.cpp
    )
endif()

set(PATHMATCHER_SOURCES
    # Path matchers
    pathmatcher/FSTreeMatcher.h
    pathmatcher/IPathMatcher.h
    pathmatcher/MultiMatcher.h
    pathmatcher/RegexpMatcher.h
    pathmatcher/SimplePrefixMatcher.h
)

set(NET_SOURCES
    # network stuffs
    net/ByteArraySink.h
    net/ChecksumValidator.h
    net/Download.cpp
    net/Download.h
    net/FileSink.cpp
    net/FileSink.h
    net/HttpMetaCache.cpp
    net/HttpMetaCache.h
    net/MetaCacheSink.cpp
    net/MetaCacheSink.h
    net/Logging.h
    net/Logging.cpp
    net/NetAction.h
    net/NetJob.cpp
    net/NetJob.h
    net/NetUtils.h
    net/PasteUpload.cpp
    net/PasteUpload.h
    net/Sink.h
    net/Validator.h
    net/Upload.cpp
    net/Upload.h
    net/HeaderProxy.h
    net/RawHeaderProxy.h
    net/ApiHeaderProxy.h
    net/ApiDownload.h
<<<<<<< HEAD
=======
    net/ApiDownload.cpp
    net/ApiUpload.cpp
    net/ApiUpload.h
>>>>>>> 013a26aa
)

# Game launch logic
set(LAUNCH_SOURCES
    launch/steps/CheckJava.cpp
    launch/steps/CheckJava.h
    launch/steps/LookupServerAddress.cpp
    launch/steps/LookupServerAddress.h
    launch/steps/PostLaunchCommand.cpp
    launch/steps/PostLaunchCommand.h
    launch/steps/PreLaunchCommand.cpp
    launch/steps/PreLaunchCommand.h
    launch/steps/TextPrint.cpp
    launch/steps/TextPrint.h
    launch/steps/Update.cpp
    launch/steps/Update.h
    launch/steps/QuitAfterGameStop.cpp
    launch/steps/QuitAfterGameStop.h
    launch/LaunchStep.cpp
    launch/LaunchStep.h
    launch/LaunchTask.cpp
    launch/LaunchTask.h
    launch/LogModel.cpp
    launch/LogModel.h
)

# Old update system
set(UPDATE_SOURCES
    updater/ExternalUpdater.h
)

set(MAC_UPDATE_SOURCES
    updater/MacSparkleUpdater.h
    updater/MacSparkleUpdater.mm
)

# Backend for the news bar... there's usually no news.
set(NEWS_SOURCES
    # News System
    news/NewsChecker.h
    news/NewsChecker.cpp
    news/NewsEntry.h
    news/NewsEntry.cpp
)

# Icon interface
set(ICONS_SOURCES
    # Icons System and related code
    icons/IconUtils.h
    icons/IconUtils.cpp
)

# Support for Minecraft instances and launch
set(MINECRAFT_SOURCES
    # Minecraft support
    minecraft/auth/AccountData.cpp
    minecraft/auth/AccountData.h
    minecraft/auth/AccountList.cpp
    minecraft/auth/AccountList.h
    minecraft/auth/AccountTask.cpp
    minecraft/auth/AccountTask.h
    minecraft/auth/AuthRequest.cpp
    minecraft/auth/AuthRequest.h
    minecraft/auth/AuthSession.cpp
    minecraft/auth/AuthSession.h
    minecraft/auth/AuthStep.cpp
    minecraft/auth/AuthStep.h
    minecraft/auth/MinecraftAccount.cpp
    minecraft/auth/MinecraftAccount.h
    minecraft/auth/Parsers.cpp
    minecraft/auth/Parsers.h
    minecraft/auth/Yggdrasil.cpp
    minecraft/auth/Yggdrasil.h

    minecraft/auth/flows/AuthFlow.cpp
    minecraft/auth/flows/AuthFlow.h
    minecraft/auth/flows/Mojang.cpp
    minecraft/auth/flows/Mojang.h
    minecraft/auth/flows/MSA.cpp
    minecraft/auth/flows/MSA.h
    minecraft/auth/flows/Offline.cpp
    minecraft/auth/flows/Offline.h

    minecraft/auth/steps/OfflineStep.cpp
    minecraft/auth/steps/OfflineStep.h
    minecraft/auth/steps/EntitlementsStep.cpp
    minecraft/auth/steps/EntitlementsStep.h
    minecraft/auth/steps/GetSkinStep.cpp
    minecraft/auth/steps/GetSkinStep.h
    minecraft/auth/steps/LauncherLoginStep.cpp
    minecraft/auth/steps/LauncherLoginStep.h
    minecraft/auth/steps/MigrationEligibilityStep.cpp
    minecraft/auth/steps/MigrationEligibilityStep.h
    minecraft/auth/steps/MinecraftProfileStep.cpp
    minecraft/auth/steps/MinecraftProfileStep.h
    minecraft/auth/steps/MinecraftProfileStepMojang.cpp
    minecraft/auth/steps/MinecraftProfileStepMojang.h
    minecraft/auth/steps/MSAStep.cpp
    minecraft/auth/steps/MSAStep.h
    minecraft/auth/steps/XboxAuthorizationStep.cpp
    minecraft/auth/steps/XboxAuthorizationStep.h
    minecraft/auth/steps/XboxProfileStep.cpp
    minecraft/auth/steps/XboxProfileStep.h
    minecraft/auth/steps/XboxUserStep.cpp
    minecraft/auth/steps/XboxUserStep.h
    minecraft/auth/steps/YggdrasilStep.cpp
    minecraft/auth/steps/YggdrasilStep.h

    minecraft/gameoptions/GameOptions.h
    minecraft/gameoptions/GameOptions.cpp

    minecraft/update/AssetUpdateTask.h
    minecraft/update/AssetUpdateTask.cpp
    minecraft/update/FMLLibrariesTask.cpp
    minecraft/update/FMLLibrariesTask.h
    minecraft/update/FoldersTask.cpp
    minecraft/update/FoldersTask.h
    minecraft/update/LibrariesTask.cpp
    minecraft/update/LibrariesTask.h

    minecraft/launch/ClaimAccount.cpp
    minecraft/launch/ClaimAccount.h
    minecraft/launch/CreateGameFolders.cpp
    minecraft/launch/CreateGameFolders.h
    minecraft/launch/ModMinecraftJar.cpp
    minecraft/launch/ModMinecraftJar.h
    minecraft/launch/DirectJavaLaunch.cpp
    minecraft/launch/DirectJavaLaunch.h
    minecraft/launch/ExtractNatives.cpp
    minecraft/launch/ExtractNatives.h
    minecraft/launch/LauncherPartLaunch.cpp
    minecraft/launch/LauncherPartLaunch.h
    minecraft/launch/MinecraftServerTarget.cpp
    minecraft/launch/MinecraftServerTarget.h
    minecraft/launch/PrintInstanceInfo.cpp
    minecraft/launch/PrintInstanceInfo.h
    minecraft/launch/ReconstructAssets.cpp
    minecraft/launch/ReconstructAssets.h
    minecraft/launch/ScanModFolders.cpp
    minecraft/launch/ScanModFolders.h
    minecraft/launch/VerifyJavaInstall.cpp
    minecraft/launch/VerifyJavaInstall.h

    minecraft/GradleSpecifier.h
    minecraft/MinecraftInstance.cpp
    minecraft/MinecraftInstance.h
    minecraft/LaunchProfile.cpp
    minecraft/LaunchProfile.h
    minecraft/Component.cpp
    minecraft/Component.h
    minecraft/PackProfile.cpp
    minecraft/PackProfile.h
    minecraft/ComponentUpdateTask.cpp
    minecraft/ComponentUpdateTask.h
    minecraft/MinecraftLoadAndCheck.h
    minecraft/MinecraftLoadAndCheck.cpp
    minecraft/MinecraftUpdate.h
    minecraft/MinecraftUpdate.cpp
    minecraft/MojangVersionFormat.cpp
    minecraft/MojangVersionFormat.h
    minecraft/Rule.cpp
    minecraft/Rule.h
    minecraft/OneSixVersionFormat.cpp
    minecraft/OneSixVersionFormat.h
    minecraft/ParseUtils.cpp
    minecraft/ParseUtils.h
    minecraft/ProfileUtils.cpp
    minecraft/ProfileUtils.h
    minecraft/Library.cpp
    minecraft/Library.h
    minecraft/MojangDownloadInfo.h
    minecraft/VanillaInstanceCreationTask.cpp
    minecraft/VanillaInstanceCreationTask.h
    minecraft/VersionFile.cpp
    minecraft/VersionFile.h
    minecraft/VersionFilterData.h
    minecraft/VersionFilterData.cpp
    minecraft/World.h
    minecraft/World.cpp
    minecraft/WorldList.h
    minecraft/WorldList.cpp

    minecraft/mod/MetadataHandler.h
    minecraft/mod/Mod.h
    minecraft/mod/Mod.cpp
    minecraft/mod/ModDetails.h
    minecraft/mod/ModFolderModel.h
    minecraft/mod/ModFolderModel.cpp
    minecraft/mod/Resource.h
    minecraft/mod/Resource.cpp
    minecraft/mod/ResourceFolderModel.h
    minecraft/mod/ResourceFolderModel.cpp
    minecraft/mod/DataPack.h
    minecraft/mod/DataPack.cpp
    minecraft/mod/ResourcePack.h
    minecraft/mod/ResourcePack.cpp
    minecraft/mod/ResourcePackFolderModel.h
    minecraft/mod/ResourcePackFolderModel.cpp
    minecraft/mod/TexturePack.h
    minecraft/mod/TexturePack.cpp
    minecraft/mod/ShaderPack.h
    minecraft/mod/ShaderPack.cpp
    minecraft/mod/WorldSave.h
    minecraft/mod/WorldSave.cpp
    minecraft/mod/TexturePackFolderModel.h
    minecraft/mod/TexturePackFolderModel.cpp
    minecraft/mod/ShaderPackFolderModel.h
    minecraft/mod/tasks/BasicFolderLoadTask.h
    minecraft/mod/tasks/ModFolderLoadTask.h
    minecraft/mod/tasks/ModFolderLoadTask.cpp
    minecraft/mod/tasks/LocalModParseTask.h
    minecraft/mod/tasks/LocalModParseTask.cpp
    minecraft/mod/tasks/LocalModUpdateTask.h
    minecraft/mod/tasks/LocalModUpdateTask.cpp
    minecraft/mod/tasks/LocalDataPackParseTask.h
    minecraft/mod/tasks/LocalDataPackParseTask.cpp
    minecraft/mod/tasks/LocalResourcePackParseTask.h
    minecraft/mod/tasks/LocalResourcePackParseTask.cpp
    minecraft/mod/tasks/LocalTexturePackParseTask.h
    minecraft/mod/tasks/LocalTexturePackParseTask.cpp
    minecraft/mod/tasks/LocalShaderPackParseTask.h
    minecraft/mod/tasks/LocalShaderPackParseTask.cpp
    minecraft/mod/tasks/LocalWorldSaveParseTask.h
    minecraft/mod/tasks/LocalWorldSaveParseTask.cpp
    minecraft/mod/tasks/LocalResourceParse.h
    minecraft/mod/tasks/LocalResourceParse.cpp
    minecraft/mod/tasks/GetModDependenciesTask.h
    minecraft/mod/tasks/GetModDependenciesTask.cpp

    # Assets
    minecraft/AssetsUtils.h
    minecraft/AssetsUtils.cpp

    # Minecraft services
    minecraft/services/CapeChange.cpp
    minecraft/services/CapeChange.h
    minecraft/services/SkinUpload.cpp
    minecraft/services/SkinUpload.h
    minecraft/services/SkinDelete.cpp
    minecraft/services/SkinDelete.h

    mojang/PackageManifest.h
    mojang/PackageManifest.cpp
    minecraft/Agent.h)

# the screenshots feature
set(SCREENSHOTS_SOURCES
    screenshots/Screenshot.h
    screenshots/ImgurUpload.h
    screenshots/ImgurUpload.cpp
    screenshots/ImgurAlbumCreation.h
    screenshots/ImgurAlbumCreation.cpp
)

set(TASKS_SOURCES
    # Tasks
    tasks/Task.h
    tasks/Task.cpp
    tasks/ConcurrentTask.h
    tasks/ConcurrentTask.cpp
    tasks/SequentialTask.h
    tasks/SequentialTask.cpp
    tasks/MultipleOptionsTask.h
    tasks/MultipleOptionsTask.cpp
)

set(SETTINGS_SOURCES
    # Settings
    settings/INIFile.cpp
    settings/INIFile.h
    settings/INISettingsObject.cpp
    settings/INISettingsObject.h
    settings/OverrideSetting.cpp
    settings/OverrideSetting.h
    settings/PassthroughSetting.cpp
    settings/PassthroughSetting.h
    settings/Setting.cpp
    settings/Setting.h
    settings/SettingsObject.cpp
    settings/SettingsObject.h
)

set(JAVA_SOURCES
    java/JavaChecker.h
    java/JavaChecker.cpp
    java/JavaCheckerJob.h
    java/JavaCheckerJob.cpp
    java/JavaInstall.h
    java/JavaInstall.cpp
    java/JavaInstallList.h
    java/JavaInstallList.cpp
    java/JavaUtils.h
    java/JavaUtils.cpp
    java/JavaVersion.h
    java/JavaVersion.cpp
)

set(TRANSLATIONS_SOURCES
    translations/TranslationsModel.h
    translations/TranslationsModel.cpp
    translations/POTranslator.h
    translations/POTranslator.cpp
)

set(TOOLS_SOURCES
    # Tools
    tools/BaseExternalTool.cpp
    tools/BaseExternalTool.h
    tools/BaseProfiler.cpp
    tools/BaseProfiler.h
    tools/JProfiler.cpp
    tools/JProfiler.h
    tools/JVisualVM.cpp
    tools/JVisualVM.h
    tools/MCEditTool.cpp
    tools/MCEditTool.h
)

set(META_SOURCES
    # Metadata sources
    meta/JsonFormat.cpp
    meta/JsonFormat.h
    meta/BaseEntity.cpp
    meta/BaseEntity.h
    meta/VersionList.cpp
    meta/VersionList.h
    meta/Version.cpp
    meta/Version.h
    meta/Index.cpp
    meta/Index.h
)

set(API_SOURCES
    modplatform/ModIndex.h
    modplatform/ModIndex.cpp

    modplatform/ResourceAPI.h

    modplatform/EnsureMetadataTask.h
    modplatform/EnsureMetadataTask.cpp

    modplatform/CheckUpdateTask.h

    modplatform/flame/FlameAPI.h
    modplatform/flame/FlameAPI.cpp
    modplatform/modrinth/ModrinthAPI.h
    modplatform/modrinth/ModrinthAPI.cpp
    modplatform/helpers/NetworkResourceAPI.h
    modplatform/helpers/NetworkResourceAPI.cpp
    modplatform/helpers/HashUtils.h
    modplatform/helpers/HashUtils.cpp
    modplatform/helpers/OverrideUtils.h
    modplatform/helpers/OverrideUtils.cpp
)

set(FTB_SOURCES
    modplatform/legacy_ftb/PackFetchTask.h
    modplatform/legacy_ftb/PackFetchTask.cpp
    modplatform/legacy_ftb/PackInstallTask.h
    modplatform/legacy_ftb/PackInstallTask.cpp
    modplatform/legacy_ftb/PrivatePackManager.h
    modplatform/legacy_ftb/PrivatePackManager.cpp

    modplatform/legacy_ftb/PackHelpers.h
)

set(FLAME_SOURCES
    # Flame
    modplatform/flame/FlamePackIndex.cpp
    modplatform/flame/FlamePackIndex.h
    modplatform/flame/FlameModIndex.cpp
    modplatform/flame/FlameModIndex.h
    modplatform/flame/PackManifest.h
    modplatform/flame/PackManifest.cpp
    modplatform/flame/FileResolvingTask.h
    modplatform/flame/FileResolvingTask.cpp
    modplatform/flame/FlameCheckUpdate.cpp
    modplatform/flame/FlameCheckUpdate.h
    modplatform/flame/FlameInstanceCreationTask.h
    modplatform/flame/FlameInstanceCreationTask.cpp
)

set(MODRINTH_SOURCES
    modplatform/modrinth/ModrinthPackIndex.cpp
    modplatform/modrinth/ModrinthPackIndex.h
    modplatform/modrinth/ModrinthPackManifest.cpp
    modplatform/modrinth/ModrinthPackManifest.h
    modplatform/modrinth/ModrinthCheckUpdate.cpp
    modplatform/modrinth/ModrinthCheckUpdate.h
    modplatform/modrinth/ModrinthInstanceCreationTask.cpp
    modplatform/modrinth/ModrinthInstanceCreationTask.h
    modplatform/modrinth/ModrinthPackExportTask.cpp
    modplatform/modrinth/ModrinthPackExportTask.h
)

set(PACKWIZ_SOURCES
    modplatform/packwiz/Packwiz.h
    modplatform/packwiz/Packwiz.cpp
)


set(TECHNIC_SOURCES
    modplatform/technic/SingleZipPackInstallTask.h
    modplatform/technic/SingleZipPackInstallTask.cpp
    modplatform/technic/SolderPackInstallTask.h
    modplatform/technic/SolderPackInstallTask.cpp
    modplatform/technic/SolderPackManifest.h
    modplatform/technic/SolderPackManifest.cpp
    modplatform/technic/TechnicPackProcessor.h
    modplatform/technic/TechnicPackProcessor.cpp
)

set(ATLAUNCHER_SOURCES
    modplatform/atlauncher/ATLPackIndex.cpp
    modplatform/atlauncher/ATLPackIndex.h
    modplatform/atlauncher/ATLPackInstallTask.cpp
    modplatform/atlauncher/ATLPackInstallTask.h
    modplatform/atlauncher/ATLPackManifest.cpp
    modplatform/atlauncher/ATLPackManifest.h
    modplatform/atlauncher/ATLShareCode.cpp
    modplatform/atlauncher/ATLShareCode.h
)

set(LINKEXE_SOURCES
    filelink/FileLink.h
    filelink/FileLink.cpp
    FileSystem.h
    FileSystem.cpp
    Exception.h
    StringUtils.h
    StringUtils.cpp
    DesktopServices.h
    DesktopServices.cpp
)

set(PRISMUPDATER_SOURCES
    updater/prismupdater/PrismUpdater.h
    updater/prismupdater/PrismUpdater.cpp
    updater/prismupdater/UpdaterDialogs.h
    updater/prismupdater/UpdaterDialogs.cpp
    updater/prismupdater/GitHubRelease.h
    Json.h
    Json.cpp
    FileSystem.h
    FileSystem.cpp
    StringUtils.h
    StringUtils.cpp
    DesktopServices.h
    DesktopServices.cpp
    Version.h
    Version.cpp
    Markdown.h
)

######## Logging categories ########

ecm_qt_declare_logging_category(CORE_SOURCES
    HEADER Logging.h
    IDENTIFIER authCredentials
    CATEGORY_NAME "launcher.auth.credentials"
    DEFAULT_SEVERITY Warning
    DESCRIPTION "Secrets and credentials for debugging purposes"
    EXPORT "${Launcher_Name}"
)

ecm_qt_export_logging_category(
    IDENTIFIER taskLogC
    CATEGORY_NAME "launcher.task"
    DEFAULT_SEVERITY Debug
    DESCRIPTION "Task actions"
    EXPORT "${Launcher_Name}"
)

ecm_qt_export_logging_category(
    IDENTIFIER taskNetLogC
    CATEGORY_NAME "launcher.task.net"
    DEFAULT_SEVERITY Debug
    DESCRIPTION "task network action"
    EXPORT "${Launcher_Name}"
)

ecm_qt_export_logging_category(
    IDENTIFIER taskDownloadLogC
    CATEGORY_NAME "launcher.task.net.download"
    DEFAULT_SEVERITY Debug
    DESCRIPTION "task network download actions"
    EXPORT "${Launcher_Name}"
)
ecm_qt_export_logging_category(
    IDENTIFIER taskUploadLogC
    CATEGORY_NAME "launcher.task.net.upload"
    DEFAULT_SEVERITY Debug
    DESCRIPTION "task network upload actions"
    EXPORT "${Launcher_Name}"
)

ecm_qt_export_logging_category(
    IDENTIFIER taskMetaCacheLogC
    CATEGORY_NAME "launcher.task.net.metacache"
    DEFAULT_SEVERITY Debug
    DESCRIPTION "task network meta-cache actions"
    EXPORT "${Launcher_Name}"
)

ecm_qt_export_logging_category(
    IDENTIFIER taskHttpMetaCacheLogC
    CATEGORY_NAME "launcher.task.net.metacache.http"
    DEFAULT_SEVERITY Debug
    DESCRIPTION "task network http meta-cache actions"
    EXPORT "${Launcher_Name}"
)



if(KDE_INSTALL_LOGGINGCATEGORIESDIR)  # only install if there is a standard path for this
    ecm_qt_install_logging_categories(
        EXPORT "${Launcher_Name}"
        DESTINATION "${KDE_INSTALL_LOGGINGCATEGORIESDIR}"
    )
endif()

################################ COMPILE ################################

set(LOGIC_SOURCES
    ${CORE_SOURCES}
    ${PATHMATCHER_SOURCES}
    ${NET_SOURCES}
    ${LAUNCH_SOURCES}
    ${UPDATE_SOURCES}
    ${NEWS_SOURCES}
    ${MINECRAFT_SOURCES}
    ${SCREENSHOTS_SOURCES}
    ${TASKS_SOURCES}
    ${SETTINGS_SOURCES}
    ${JAVA_SOURCES}
    ${TRANSLATIONS_SOURCES}
    ${TOOLS_SOURCES}
    ${META_SOURCES}
    ${ICONS_SOURCES}
    ${API_SOURCES}
    ${FTB_SOURCES}
    ${FLAME_SOURCES}
    ${MODRINTH_SOURCES}
    ${PACKWIZ_SOURCES}
    ${TECHNIC_SOURCES}
    ${ATLAUNCHER_SOURCES}
)

if(APPLE)
    set (LOGIC_SOURCES ${LOGIC_SOURCES} ${MAC_UPDATE_SOURCES})
endif()

SET(LAUNCHER_SOURCES
    # Application base
    Application.h
    Application.cpp
    DataMigrationTask.h
    DataMigrationTask.cpp
    ApplicationMessage.h
    ApplicationMessage.cpp

    # GUI - general utilities
    DesktopServices.h
    DesktopServices.cpp
    VersionProxyModel.h
    VersionProxyModel.cpp
    Markdown.h

    # Super secret!
    KonamiCode.h
    KonamiCode.cpp

    # Bundled resources
    resources/backgrounds/backgrounds.qrc
    resources/multimc/multimc.qrc
    resources/pe_dark/pe_dark.qrc
    resources/pe_light/pe_light.qrc
    resources/pe_colored/pe_colored.qrc
    resources/pe_blue/pe_blue.qrc
    resources/breeze_dark/breeze_dark.qrc
    resources/breeze_light/breeze_light.qrc
    resources/OSX/OSX.qrc
    resources/iOS/iOS.qrc
    resources/flat/flat.qrc
    resources/flat_white/flat_white.qrc
    resources/documents/documents.qrc
    ../${Launcher_Branding_LogoQRC}

    # Icons
    icons/MMCIcon.h
    icons/MMCIcon.cpp
    icons/IconList.h
    icons/IconList.cpp

    # GUI - windows
    ui/GuiUtil.h
    ui/GuiUtil.cpp
    ui/ColorCache.h
    ui/ColorCache.cpp
    ui/MainWindow.h
    ui/MainWindow.cpp
    ui/InstanceWindow.h
    ui/InstanceWindow.cpp

    # FIXME: maybe find a better home for this.
    SkinUtils.cpp
    SkinUtils.h
    FileIgnoreProxy.cpp
    FileIgnoreProxy.h
    FastFileIconProvider.cpp
    FastFileIconProvider.h

    # GUI - setup wizard
    ui/setupwizard/SetupWizard.h
    ui/setupwizard/SetupWizard.cpp
    ui/setupwizard/BaseWizardPage.h
    ui/setupwizard/JavaWizardPage.cpp
    ui/setupwizard/JavaWizardPage.h
    ui/setupwizard/LanguageWizardPage.cpp
    ui/setupwizard/LanguageWizardPage.h
    ui/setupwizard/PasteWizardPage.cpp
    ui/setupwizard/PasteWizardPage.h
    ui/setupwizard/ThemeWizardPage.cpp
    ui/setupwizard/ThemeWizardPage.h

    # GUI - themes
    ui/themes/FusionTheme.cpp
    ui/themes/FusionTheme.h
    ui/themes/BrightTheme.cpp
    ui/themes/BrightTheme.h
    ui/themes/CustomTheme.cpp
    ui/themes/CustomTheme.h
    ui/themes/DarkTheme.cpp
    ui/themes/DarkTheme.h
    ui/themes/ITheme.cpp
    ui/themes/ITheme.h
    ui/themes/SystemTheme.cpp
    ui/themes/SystemTheme.h
    ui/themes/ThemeManager.cpp
    ui/themes/ThemeManager.h

    # Processes
    LaunchController.h
    LaunchController.cpp

    # page provider for instances
    InstancePageProvider.h

    # Common java checking UI
    JavaCommon.h
    JavaCommon.cpp

    # GUI - paged dialog base
    ui/pages/BasePage.h
    ui/pages/BasePageContainer.h
    ui/pages/BasePageProvider.h

    # GUI - instance pages
    ui/pages/instance/ExternalResourcesPage.cpp
    ui/pages/instance/ExternalResourcesPage.h
    ui/pages/instance/GameOptionsPage.cpp
    ui/pages/instance/GameOptionsPage.h
    ui/pages/instance/VersionPage.cpp
    ui/pages/instance/VersionPage.h
    ui/pages/instance/ManagedPackPage.cpp
    ui/pages/instance/ManagedPackPage.h
    ui/pages/instance/TexturePackPage.h
    ui/pages/instance/TexturePackPage.cpp
    ui/pages/instance/ResourcePackPage.h
    ui/pages/instance/ResourcePackPage.cpp
    ui/pages/instance/ShaderPackPage.h
    ui/pages/instance/ShaderPackPage.cpp
    ui/pages/instance/ModFolderPage.cpp
    ui/pages/instance/ModFolderPage.h
    ui/pages/instance/NotesPage.cpp
    ui/pages/instance/NotesPage.h
    ui/pages/instance/LogPage.cpp
    ui/pages/instance/LogPage.h
    ui/pages/instance/InstanceSettingsPage.cpp
    ui/pages/instance/InstanceSettingsPage.h
    ui/pages/instance/ScreenshotsPage.cpp
    ui/pages/instance/ScreenshotsPage.h
    ui/pages/instance/OtherLogsPage.cpp
    ui/pages/instance/OtherLogsPage.h
    ui/pages/instance/ServersPage.cpp
    ui/pages/instance/ServersPage.h
    ui/pages/instance/WorldListPage.cpp
    ui/pages/instance/WorldListPage.h

    # GUI - global settings pages
    ui/pages/global/AccountListPage.cpp
    ui/pages/global/AccountListPage.h
    ui/pages/global/CustomCommandsPage.cpp
    ui/pages/global/CustomCommandsPage.h
    ui/pages/global/ExternalToolsPage.cpp
    ui/pages/global/ExternalToolsPage.h
    ui/pages/global/JavaPage.cpp
    ui/pages/global/JavaPage.h
    ui/pages/global/LanguagePage.cpp
    ui/pages/global/LanguagePage.h
    ui/pages/global/MinecraftPage.cpp
    ui/pages/global/MinecraftPage.h
    ui/pages/global/LauncherPage.cpp
    ui/pages/global/LauncherPage.h
    ui/pages/global/ProxyPage.cpp
    ui/pages/global/ProxyPage.h
    ui/pages/global/APIPage.cpp
    ui/pages/global/APIPage.h

    # GUI - platform pages
    ui/pages/modplatform/VanillaPage.cpp
    ui/pages/modplatform/VanillaPage.h

    ui/pages/modplatform/ResourcePage.cpp
    ui/pages/modplatform/ResourcePage.h
    ui/pages/modplatform/ResourceModel.cpp
    ui/pages/modplatform/ResourceModel.h

    ui/pages/modplatform/ModPage.cpp
    ui/pages/modplatform/ModPage.h
    ui/pages/modplatform/ModModel.cpp
    ui/pages/modplatform/ModModel.h

    ui/pages/modplatform/ResourcePackPage.cpp
    ui/pages/modplatform/ResourcePackModel.cpp

    # Needed for MOC to find them without a corresponding .cpp
    ui/pages/modplatform/TexturePackPage.h
    ui/pages/modplatform/TexturePackModel.cpp

    ui/pages/modplatform/ShaderPackPage.cpp
    ui/pages/modplatform/ShaderPackModel.cpp

    ui/pages/modplatform/atlauncher/AtlFilterModel.cpp
    ui/pages/modplatform/atlauncher/AtlFilterModel.h
    ui/pages/modplatform/atlauncher/AtlListModel.cpp
    ui/pages/modplatform/atlauncher/AtlListModel.h
    ui/pages/modplatform/atlauncher/AtlOptionalModDialog.cpp
    ui/pages/modplatform/atlauncher/AtlOptionalModDialog.h
    ui/pages/modplatform/atlauncher/AtlPage.cpp
    ui/pages/modplatform/atlauncher/AtlPage.h
    ui/pages/modplatform/atlauncher/AtlUserInteractionSupportImpl.cpp
    ui/pages/modplatform/atlauncher/AtlUserInteractionSupportImpl.h

    ui/pages/modplatform/legacy_ftb/Page.cpp
    ui/pages/modplatform/legacy_ftb/Page.h
    ui/pages/modplatform/legacy_ftb/ListModel.h
    ui/pages/modplatform/legacy_ftb/ListModel.cpp

    ui/pages/modplatform/flame/FlameModel.cpp
    ui/pages/modplatform/flame/FlameModel.h
    ui/pages/modplatform/flame/FlamePage.cpp
    ui/pages/modplatform/flame/FlamePage.h
    ui/pages/modplatform/flame/FlameResourceModels.cpp
    ui/pages/modplatform/flame/FlameResourceModels.h
    ui/pages/modplatform/flame/FlameResourcePages.cpp
    ui/pages/modplatform/flame/FlameResourcePages.h

    ui/pages/modplatform/modrinth/ModrinthPage.cpp
    ui/pages/modplatform/modrinth/ModrinthPage.h
    ui/pages/modplatform/modrinth/ModrinthModel.cpp
    ui/pages/modplatform/modrinth/ModrinthModel.h

    ui/pages/modplatform/technic/TechnicModel.cpp
    ui/pages/modplatform/technic/TechnicModel.h
    ui/pages/modplatform/technic/TechnicPage.cpp
    ui/pages/modplatform/technic/TechnicPage.h

    ui/pages/modplatform/ImportPage.cpp
    ui/pages/modplatform/ImportPage.h

    ui/pages/modplatform/modrinth/ModrinthResourceModels.cpp
    ui/pages/modplatform/modrinth/ModrinthResourceModels.h
    ui/pages/modplatform/modrinth/ModrinthResourcePages.cpp
    ui/pages/modplatform/modrinth/ModrinthResourcePages.h

    # GUI - dialogs
    ui/dialogs/AboutDialog.cpp
    ui/dialogs/AboutDialog.h
    ui/dialogs/ProfileSelectDialog.cpp
    ui/dialogs/ProfileSelectDialog.h
    ui/dialogs/ProfileSetupDialog.cpp
    ui/dialogs/ProfileSetupDialog.h
    ui/dialogs/CopyInstanceDialog.cpp
    ui/dialogs/CopyInstanceDialog.h
    ui/dialogs/CustomMessageBox.cpp
    ui/dialogs/CustomMessageBox.h
    ui/dialogs/EditAccountDialog.cpp
    ui/dialogs/EditAccountDialog.h
    ui/dialogs/ExportInstanceDialog.cpp
    ui/dialogs/ExportInstanceDialog.h
    ui/dialogs/ExportMrPackDialog.cpp
    ui/dialogs/ExportMrPackDialog.h
    ui/dialogs/IconPickerDialog.cpp
    ui/dialogs/IconPickerDialog.h
    ui/dialogs/ImportResourceDialog.cpp
    ui/dialogs/ImportResourceDialog.h
    ui/dialogs/LoginDialog.cpp
    ui/dialogs/LoginDialog.h
    ui/dialogs/MSALoginDialog.cpp
    ui/dialogs/MSALoginDialog.h
    ui/dialogs/OfflineLoginDialog.cpp
    ui/dialogs/OfflineLoginDialog.h
    ui/dialogs/NewComponentDialog.cpp
    ui/dialogs/NewComponentDialog.h
    ui/dialogs/NewInstanceDialog.cpp
    ui/dialogs/NewInstanceDialog.h
    ui/dialogs/NewsDialog.cpp
    ui/dialogs/NewsDialog.h
    ui/pagedialog/PageDialog.cpp
    ui/pagedialog/PageDialog.h
    ui/dialogs/ProgressDialog.cpp
    ui/dialogs/ProgressDialog.h
    ui/dialogs/ReviewMessageBox.cpp
    ui/dialogs/ReviewMessageBox.h
    ui/dialogs/VersionSelectDialog.cpp
    ui/dialogs/VersionSelectDialog.h
    ui/dialogs/SkinUploadDialog.cpp
    ui/dialogs/SkinUploadDialog.h
    ui/dialogs/ResourceDownloadDialog.cpp
    ui/dialogs/ResourceDownloadDialog.h
    ui/dialogs/ScrollMessageBox.cpp
    ui/dialogs/ScrollMessageBox.h
    ui/dialogs/BlockedModsDialog.cpp
    ui/dialogs/BlockedModsDialog.h
    ui/dialogs/ChooseProviderDialog.h
    ui/dialogs/ChooseProviderDialog.cpp
    ui/dialogs/ModUpdateDialog.cpp
    ui/dialogs/ModUpdateDialog.h

    # GUI - widgets
    ui/widgets/Common.cpp
    ui/widgets/Common.h
    ui/widgets/CustomCommands.cpp
    ui/widgets/CustomCommands.h
    ui/widgets/DropLabel.cpp
    ui/widgets/DropLabel.h
    ui/widgets/FocusLineEdit.cpp
    ui/widgets/FocusLineEdit.h
    ui/widgets/IconLabel.cpp
    ui/widgets/IconLabel.h
    ui/widgets/JavaSettingsWidget.cpp
    ui/widgets/JavaSettingsWidget.h
    ui/widgets/LabeledToolButton.cpp
    ui/widgets/LabeledToolButton.h
    ui/widgets/LanguageSelectionWidget.cpp
    ui/widgets/LanguageSelectionWidget.h
    ui/widgets/LineSeparator.cpp
    ui/widgets/LineSeparator.h
    ui/widgets/LogView.cpp
    ui/widgets/LogView.h
    ui/widgets/InfoFrame.cpp
    ui/widgets/InfoFrame.h
    ui/widgets/ModFilterWidget.cpp
    ui/widgets/ModFilterWidget.h
    ui/widgets/ModListView.cpp
    ui/widgets/ModListView.h
    ui/widgets/PageContainer.cpp
    ui/widgets/PageContainer.h
    ui/widgets/PageContainer_p.h
    ui/widgets/ProjectDescriptionPage.h
    ui/widgets/ProjectDescriptionPage.cpp
    ui/widgets/VariableSizedImageObject.h
    ui/widgets/VariableSizedImageObject.cpp
    ui/widgets/ProjectItem.h
    ui/widgets/ProjectItem.cpp
    ui/widgets/SubTaskProgressBar.h
    ui/widgets/SubTaskProgressBar.cpp
    ui/widgets/VersionListView.cpp
    ui/widgets/VersionListView.h
    ui/widgets/VersionSelectWidget.cpp
    ui/widgets/VersionSelectWidget.h
    ui/widgets/ProgressWidget.h
    ui/widgets/ProgressWidget.cpp
    ui/widgets/WideBar.h
    ui/widgets/WideBar.cpp
    ui/widgets/ThemeCustomizationWidget.h
    ui/widgets/ThemeCustomizationWidget.cpp

    # GUI - instance group view
    ui/instanceview/InstanceProxyModel.cpp
    ui/instanceview/InstanceProxyModel.h
    ui/instanceview/AccessibleInstanceView.cpp
    ui/instanceview/AccessibleInstanceView.h
    ui/instanceview/AccessibleInstanceView_p.h
    ui/instanceview/InstanceView.cpp
    ui/instanceview/InstanceView.h
    ui/instanceview/InstanceDelegate.cpp
    ui/instanceview/InstanceDelegate.h
    ui/instanceview/VisualGroup.cpp
    ui/instanceview/VisualGroup.h
)

qt_wrap_ui(LAUNCHER_UI
    ui/MainWindow.ui
    ui/setupwizard/PasteWizardPage.ui
    ui/setupwizard/ThemeWizardPage.ui
    ui/pages/global/AccountListPage.ui
    ui/pages/global/JavaPage.ui
    ui/pages/global/LauncherPage.ui
    ui/pages/global/APIPage.ui
    ui/pages/global/ProxyPage.ui
    ui/pages/global/MinecraftPage.ui
    ui/pages/global/ExternalToolsPage.ui
    ui/pages/instance/ExternalResourcesPage.ui
    ui/pages/instance/NotesPage.ui
    ui/pages/instance/LogPage.ui
    ui/pages/instance/ServersPage.ui
    ui/pages/instance/GameOptionsPage.ui
    ui/pages/instance/OtherLogsPage.ui
    ui/pages/instance/InstanceSettingsPage.ui
    ui/pages/instance/VersionPage.ui
    ui/pages/instance/ManagedPackPage.ui
    ui/pages/instance/WorldListPage.ui
    ui/pages/instance/ScreenshotsPage.ui
    ui/pages/modplatform/atlauncher/AtlOptionalModDialog.ui
    ui/pages/modplatform/atlauncher/AtlPage.ui
    ui/pages/modplatform/VanillaPage.ui
    ui/pages/modplatform/ResourcePage.ui
    ui/pages/modplatform/flame/FlamePage.ui
    ui/pages/modplatform/legacy_ftb/Page.ui
    ui/pages/modplatform/ImportPage.ui
    ui/pages/modplatform/modrinth/ModrinthPage.ui
    ui/pages/modplatform/technic/TechnicPage.ui
    ui/widgets/InstanceCardWidget.ui
    ui/widgets/CustomCommands.ui
    ui/widgets/InfoFrame.ui
    ui/widgets/ModFilterWidget.ui
    ui/widgets/SubTaskProgressBar.ui
    ui/widgets/ThemeCustomizationWidget.ui
    ui/dialogs/CopyInstanceDialog.ui
    ui/dialogs/ProfileSetupDialog.ui
    ui/dialogs/ProgressDialog.ui
    ui/dialogs/NewInstanceDialog.ui
    ui/dialogs/NewComponentDialog.ui
    ui/dialogs/NewsDialog.ui
    ui/dialogs/ProfileSelectDialog.ui
    ui/dialogs/SkinUploadDialog.ui
    ui/dialogs/ExportInstanceDialog.ui
    ui/dialogs/ExportMrPackDialog.ui
    ui/dialogs/IconPickerDialog.ui
    ui/dialogs/ImportResourceDialog.ui
    ui/dialogs/MSALoginDialog.ui
    ui/dialogs/OfflineLoginDialog.ui
    ui/dialogs/AboutDialog.ui
    ui/dialogs/LoginDialog.ui
    ui/dialogs/EditAccountDialog.ui
    ui/dialogs/ReviewMessageBox.ui
    ui/dialogs/ScrollMessageBox.ui
    ui/dialogs/BlockedModsDialog.ui
    ui/dialogs/ChooseProviderDialog.ui
)

qt_add_resources(LAUNCHER_RESOURCES
    resources/backgrounds/backgrounds.qrc
    resources/multimc/multimc.qrc
    resources/pe_dark/pe_dark.qrc
    resources/pe_light/pe_light.qrc
    resources/pe_colored/pe_colored.qrc
    resources/pe_blue/pe_blue.qrc
    resources/breeze_dark/breeze_dark.qrc
    resources/breeze_light/breeze_light.qrc
    resources/OSX/OSX.qrc
    resources/iOS/iOS.qrc
    resources/flat/flat.qrc
    resources/documents/documents.qrc
    ../${Launcher_Branding_LogoQRC}
)

qt_wrap_ui(PRISMUPDATER_UI
    updater/prismupdater/SelectReleaseDialog.ui
)

######## Windows resource files ########
if(WIN32)
    set(LAUNCHER_RCS ${CMAKE_CURRENT_BINARY_DIR}/../${Launcher_Branding_WindowsRC})
endif()

# Add executable
add_library(Launcher_logic STATIC ${LOGIC_SOURCES} ${LAUNCHER_SOURCES} ${LAUNCHER_UI} ${LAUNCHER_RESOURCES})
target_compile_definitions(Launcher_logic PUBLIC LAUNCHER_APPLICATION)
target_include_directories(Launcher_logic PUBLIC ${CMAKE_CURRENT_SOURCE_DIR})
target_link_libraries(Launcher_logic
    systeminfo
    Launcher_murmur2
    nbt++
    ${ZLIB_LIBRARIES}
    tomlplusplus::tomlplusplus
    qdcss
    BuildConfig
    Katabasis
    Qt${QT_VERSION_MAJOR}::Widgets
    ghcFilesystem::ghc_filesystem
)

if (UNIX AND NOT CYGWIN AND NOT APPLE)
    target_link_libraries(Launcher_logic
        gamemode
    )
endif()

target_link_libraries(Launcher_logic
    Qt${QT_VERSION_MAJOR}::Core
    Qt${QT_VERSION_MAJOR}::Xml
    Qt${QT_VERSION_MAJOR}::Network
    Qt${QT_VERSION_MAJOR}::Concurrent
    Qt${QT_VERSION_MAJOR}::Gui
    Qt${QT_VERSION_MAJOR}::Widgets
    ${Launcher_QT_LIBS}
)
target_link_libraries(Launcher_logic
    QuaZip::QuaZip
    cmark::cmark
    LocalPeer
    Launcher_rainbow
)
if(APPLE)
    set(CMAKE_MACOSX_RPATH 1)
    set(CMAKE_INSTALL_RPATH "@loader_path/../Frameworks/")

    file(DOWNLOAD ${MACOSX_SPARKLE_DOWNLOAD_URL} ${CMAKE_BINARY_DIR}/Sparkle.tar.xz EXPECTED_HASH SHA256=${MACOSX_SPARKLE_SHA256})
    file(ARCHIVE_EXTRACT INPUT ${CMAKE_BINARY_DIR}/Sparkle.tar.xz DESTINATION ${CMAKE_BINARY_DIR}/frameworks/Sparkle)

    find_library(SPARKLE_FRAMEWORK Sparkle "${CMAKE_BINARY_DIR}/frameworks/Sparkle")
    target_link_libraries(Launcher_logic
        "-framework AppKit"
        "-framework Carbon"
        "-framework Foundation"
        "-framework ApplicationServices"
    )
    target_link_libraries(Launcher_logic ${SPARKLE_FRAMEWORK})
endif()

target_link_libraries(Launcher_logic)

add_executable(${Launcher_Name} MACOSX_BUNDLE WIN32 main.cpp ${LAUNCHER_RCS})
target_link_libraries(${Launcher_Name} Launcher_logic)

if(DEFINED Launcher_APP_BINARY_NAME)
    set_target_properties(${Launcher_Name} PROPERTIES OUTPUT_NAME "${Launcher_APP_BINARY_NAME}")
endif()
if(DEFINED Launcher_BINARY_RPATH)
    SET_TARGET_PROPERTIES(${Launcher_Name} PROPERTIES INSTALL_RPATH "${Launcher_BINARY_RPATH}")
endif()

if(DEFINED Launcher_APP_BINARY_DEFS)
    target_compile_definitions(${Launcher_Name} PRIVATE ${Launcher_APP_BINARY_DEFS})
    target_compile_definitions(Launcher_logic PRIVATE ${Launcher_APP_BINARY_DEFS})
endif()

install(TARGETS ${Launcher_Name}
    BUNDLE DESTINATION "." COMPONENT Runtime
    LIBRARY DESTINATION ${LIBRARY_DEST_DIR} COMPONENT Runtime
    RUNTIME DESTINATION ${BINARY_DEST_DIR} COMPONENT Runtime
    FRAMEWORK DESTINATION ${FRAMEWORK_DEST_DIR} COMPONENT Runtime
)

if(WIN32 OR (DEFINED Launcher_BUILD_UPDATER AND Launcher_BUILD_UPDATER) )
    # Updater
    add_library(prism_updater_logic STATIC ${PRISMUPDATER_SOURCES} ${PRISMUPDATER_UI})
    target_include_directories(prism_updater_logic PUBLIC ${CMAKE_CURRENT_SOURCE_DIR})
    target_link_libraries(prism_updater_logic
        systeminfo
        BuildConfig
        ghcFilesystem::ghc_filesystem
        Qt${QT_VERSION_MAJOR}::Widgets
        Qt${QT_VERSION_MAJOR}::Core
        Qt${QT_VERSION_MAJOR}::Network
        ${Launcher_QT_LIBS}
        cmark::cmark
    )

    add_executable("${Launcher_Name}_updater" WIN32 updater/prismupdater/updater_main.cpp)
    target_link_libraries("${Launcher_Name}_updater" prism_updater_logic)
    
    if(DEFINED Launcher_APP_BINARY_NAME)
        set_target_properties("${Launcher_Name}_updater" PROPERTIES OUTPUT_NAME "${Launcher_APP_BINARY_NAME}_updater")
    endif()
    if(DEFINED Launcher_BINARY_RPATH)
        SET_TARGET_PROPERTIES("${Launcher_Name}_updater" PROPERTIES INSTALL_RPATH "${Launcher_BINARY_RPATH}")
    endif()

    install(TARGETS "${Launcher_Name}_updater"
        BUNDLE DESTINATION "." COMPONENT Runtime
        LIBRARY DESTINATION ${LIBRARY_DEST_DIR} COMPONENT Runtime
        RUNTIME DESTINATION ${BINARY_DEST_DIR} COMPONENT Runtime
        FRAMEWORK DESTINATION ${FRAMEWORK_DEST_DIR} COMPONENT Runtime
    )
endif()

if(WIN32 OR (DEFINED Launcher_BUILD_FILELINKER AND Launcher_BUILD_FILELINKER))
    # File link
    add_library(filelink_logic STATIC ${LINKEXE_SOURCES})
    target_include_directories(filelink_logic PUBLIC ${CMAKE_CURRENT_SOURCE_DIR})
    target_link_libraries(filelink_logic
        systeminfo
        BuildConfig
        ghcFilesystem::ghc_filesystem
        Qt${QT_VERSION_MAJOR}::Widgets
        Qt${QT_VERSION_MAJOR}::Core
        Qt${QT_VERSION_MAJOR}::Network
        # Qt${QT_VERSION_MAJOR}::Concurrent
        ${Launcher_QT_LIBS}
    )

    add_executable("${Launcher_Name}_filelink" WIN32 filelink/filelink_main.cpp)

    target_sources("${Launcher_Name}_filelink" PRIVATE filelink/filelink.exe.manifest)

    target_link_libraries("${Launcher_Name}_filelink" filelink_logic)

    if(DEFINED Launcher_APP_BINARY_NAME)
        set_target_properties("${Launcher_Name}_filelink" PROPERTIES OUTPUT_NAME "${Launcher_APP_BINARY_NAME}_filelink")
    endif()
    if(DEFINED Launcher_BINARY_RPATH)
        SET_TARGET_PROPERTIES("${Launcher_Name}_filelink" PROPERTIES INSTALL_RPATH "${Launcher_BINARY_RPATH}")
    endif()

    install(TARGETS "${Launcher_Name}_filelink"
        BUNDLE DESTINATION "." COMPONENT Runtime
        LIBRARY DESTINATION ${LIBRARY_DEST_DIR} COMPONENT Runtime
        RUNTIME DESTINATION ${BINARY_DEST_DIR} COMPONENT Runtime
        FRAMEWORK DESTINATION ${FRAMEWORK_DEST_DIR} COMPONENT Runtime
    )
endif()

if (UNIX AND APPLE)
    # Add Sparkle updater
    # It has to be copied here instead of just allowing fixup_bundle to install it, otherwise essential parts of
    # the framework aren't installed
    install(DIRECTORY ${MACOSX_SPARKLE_DIR}/Sparkle.framework DESTINATION ${FRAMEWORK_DEST_DIR} USE_SOURCE_PERMISSIONS)
endif()

#### The bundle mess! ####
# Bundle utilities are used to complete the portable packages - they add all the libraries that would otherwise be missing on the target system.
# NOTE: it seems that this absolutely has to be here, and nowhere else.
if(INSTALL_BUNDLE STREQUAL "full")
    # Add qt.conf - this makes Qt stop looking for things outside the bundle
    install(
        CODE "file(WRITE \"\${CMAKE_INSTALL_PREFIX}/${RESOURCES_DEST_DIR}/qt.conf\" \" \")"
        COMPONENT Runtime
    )
    # add qtlogging.ini as a config file
    install(
        FILES "qtlogging.ini"
        DESTINATION ${CMAKE_INSTALL_PREFIX}/${RESOURCES_DEST_DIR}
        COMPONENT Runtime
    )
    # Bundle plugins
    # Image formats
    install(
        DIRECTORY "${QT_PLUGINS_DIR}/imageformats"
        CONFIGURATIONS Debug RelWithDebInfo ""
        DESTINATION ${PLUGIN_DEST_DIR}
        COMPONENT Runtime
        REGEX "tga|tiff|mng" EXCLUDE
    )
    install(
        DIRECTORY "${QT_PLUGINS_DIR}/imageformats"
        CONFIGURATIONS Release MinSizeRel
        DESTINATION ${PLUGIN_DEST_DIR}
        COMPONENT Runtime
        REGEX "tga|tiff|mng" EXCLUDE
        REGEX "d\\." EXCLUDE
        REGEX "_debug\\." EXCLUDE
        REGEX "\\.dSYM" EXCLUDE
    )
    # Icon engines
    install(
        DIRECTORY "${QT_PLUGINS_DIR}/iconengines"
        CONFIGURATIONS Debug RelWithDebInfo ""
        DESTINATION ${PLUGIN_DEST_DIR}
        COMPONENT Runtime
        REGEX "fontawesome" EXCLUDE
    )
    install(
        DIRECTORY "${QT_PLUGINS_DIR}/iconengines"
        CONFIGURATIONS Release MinSizeRel
        DESTINATION ${PLUGIN_DEST_DIR}
        COMPONENT Runtime
        REGEX "fontawesome" EXCLUDE
        REGEX "d\\." EXCLUDE
        REGEX "_debug\\." EXCLUDE
        REGEX "\\.dSYM" EXCLUDE
    )
    # Platform plugins
    install(
        DIRECTORY "${QT_PLUGINS_DIR}/platforms"
        CONFIGURATIONS Debug RelWithDebInfo ""
        DESTINATION ${PLUGIN_DEST_DIR}
        COMPONENT Runtime
        REGEX "minimal|linuxfb|offscreen" EXCLUDE
    )
    install(
        DIRECTORY "${QT_PLUGINS_DIR}/platforms"
        CONFIGURATIONS Release MinSizeRel
        DESTINATION ${PLUGIN_DEST_DIR}
        COMPONENT Runtime
        REGEX "minimal|linuxfb|offscreen" EXCLUDE
        REGEX "[^2]d\\." EXCLUDE
        REGEX "_debug\\." EXCLUDE
        REGEX "\\.dSYM" EXCLUDE
    )
    # Style plugins
    if(EXISTS "${QT_PLUGINS_DIR}/styles")
        install(
            DIRECTORY "${QT_PLUGINS_DIR}/styles"
            CONFIGURATIONS Debug RelWithDebInfo ""
            DESTINATION ${PLUGIN_DEST_DIR}
            COMPONENT Runtime
        )
        install(
            DIRECTORY "${QT_PLUGINS_DIR}/styles"
            CONFIGURATIONS Release MinSizeRel
            DESTINATION ${PLUGIN_DEST_DIR}
            COMPONENT Runtime
            REGEX "d\\." EXCLUDE
            REGEX "_debug\\." EXCLUDE
            REGEX "\\.dSYM" EXCLUDE
        )
    endif()
    # TLS plugins (Qt 6 only)
    if(EXISTS "${QT_PLUGINS_DIR}/tls")
        install(
            DIRECTORY "${QT_PLUGINS_DIR}/tls"
            CONFIGURATIONS Debug RelWithDebInfo ""
            DESTINATION ${PLUGIN_DEST_DIR}
            COMPONENT Runtime
            PATTERN "*qopensslbackend*" EXCLUDE
            PATTERN "*qcertonlybackend*" EXCLUDE
        )
        install(
            DIRECTORY "${QT_PLUGINS_DIR}/tls"
            CONFIGURATIONS Release MinSizeRel
            DESTINATION ${PLUGIN_DEST_DIR}
            COMPONENT Runtime
            REGEX "dd\\." EXCLUDE
            REGEX "_debug\\." EXCLUDE
            REGEX "\\.dSYM" EXCLUDE
            PATTERN "*qopensslbackend*" EXCLUDE
            PATTERN "*qcertonlybackend*" EXCLUDE
        )
    endif()
    configure_file(
        "${CMAKE_CURRENT_SOURCE_DIR}/install_prereqs.cmake.in"
        "${CMAKE_CURRENT_BINARY_DIR}/install_prereqs.cmake"
        @ONLY
    )
    install(SCRIPT "${CMAKE_CURRENT_BINARY_DIR}/install_prereqs.cmake" COMPONENT Runtime)
endif()<|MERGE_RESOLUTION|>--- conflicted
+++ resolved
@@ -140,12 +140,9 @@
     net/RawHeaderProxy.h
     net/ApiHeaderProxy.h
     net/ApiDownload.h
-<<<<<<< HEAD
-=======
     net/ApiDownload.cpp
     net/ApiUpload.cpp
     net/ApiUpload.h
->>>>>>> 013a26aa
 )
 
 # Game launch logic
