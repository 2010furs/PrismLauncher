--- conflicted
+++ resolved
@@ -44,13 +44,8 @@
 
 namespace IconUtils {
 
-<<<<<<< HEAD
-QString findBestIconIn(const QString &folder, const QString & iconKey) {
-    size_t best_found = validIconExtensions.size();
-=======
 QString findBestIconIn(const QString& folder, const QString& iconKey)
 {
->>>>>>> 2090f958
     QString best_filename;
 
     QDirIterator it(folder, QDir::NoDotAndDotDot | QDir::Files, QDirIterator::NoIteratorFlags);
@@ -58,23 +53,8 @@
         it.next();
         auto fileInfo = it.fileInfo();
 
-<<<<<<< HEAD
-        if(fileInfo.completeBaseName() != iconKey)
-            continue;
-
-        auto extension = fileInfo.suffix();
-
-        for(size_t i = 0; i < best_found; i++) {
-            if(extension == validIconExtensions[i]) {
-                best_found = i;
-                qDebug() << i << " : " << fileInfo.fileName();
-                best_filename = fileInfo.fileName();
-            }
-        }
-=======
         if (fileInfo.completeBaseName() == iconKey && isIconSuffix(fileInfo.suffix()))
             return fileInfo.absoluteFilePath();
->>>>>>> 2090f958
     }
     return {};
 }
