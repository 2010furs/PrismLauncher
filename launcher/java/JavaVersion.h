--- conflicted
+++ resolved
@@ -25,25 +25,8 @@
 
     bool requiresPermGen();
 
-<<<<<<< HEAD
     bool isModular();
 
-    QString toString();
-
-    int major()
-    {
-        return m_major;
-    }
-    int minor()
-    {
-        return m_minor;
-    }
-    int security()
-    {
-        return m_security;
-    }
-private:
-=======
     QString toString() const;
 
     int major() { return m_major; }
@@ -51,7 +34,6 @@
     int security() { return m_security; }
 
    private:
->>>>>>> c01e95b7
     QString m_string;
     int m_major = 0;
     int m_minor = 0;
