// SPDX-License-Identifier: GPL-3.0-only
/*
 *  Prism Launcher - Minecraft Launcher
 *  Copyright (c) 2022 flowln <flowlnlnln@gmail.com>
 *  Copyright (C) 2022 Sefa Eyeoglu <contact@scrumplex.net>
 *
 *  This program is free software: you can redistribute it and/or modify
 *  it under the terms of the GNU General Public License as published by
 *  the Free Software Foundation, version 3.
 *
 *  This program is distributed in the hope that it will be useful,
 *  but WITHOUT ANY WARRANTY; without even the implied warranty of
 *  MERCHANTABILITY or FITNESS FOR A PARTICULAR PURPOSE.  See the
 *  GNU General Public License for more details.
 *
 *  You should have received a copy of the GNU General Public License
 *  along with this program.  If not, see <https://www.gnu.org/licenses/>.
 *
 * This file incorporates work covered by the following copyright and
 * permission notice:
 *
 *      Copyright 2013-2021 MultiMC Contributors
 *
 *      Licensed under the Apache License, Version 2.0 (the "License");
 *      you may not use this file except in compliance with the License.
 *      You may obtain a copy of the License at
 *
 *          http://www.apache.org/licenses/LICENSE-2.0
 *
 *      Unless required by applicable law or agreed to in writing, software
 *      distributed under the License is distributed on an "AS IS" BASIS,
 *      WITHOUT WARRANTIES OR CONDITIONS OF ANY KIND, either express or implied.
 *      See the License for the specific language governing permissions and
 *      limitations under the License.
 */

#include "ModFolderModel.h"

#include <FileSystem.h>
#include <QDebug>
#include <QFileSystemWatcher>
#include <QHeaderView>
#include <QIcon>
#include <QMimeData>
#include <QString>
#include <QStyle>
#include <QThreadPool>
#include <QUrl>
#include <QUuid>
#include <algorithm>

#include "Application.h"

#include "Json.h"
#include "StringUtils.h"
#include "minecraft/mod/Resource.h"
#include "minecraft/mod/tasks/LocalModParseTask.h"
#include "minecraft/mod/tasks/LocalModUpdateTask.h"
#include "minecraft/mod/tasks/ModFolderLoadTask.h"
#include "modplatform/ModIndex.h"
#include "modplatform/flame/FlameAPI.h"
#include "modplatform/flame/FlameModIndex.h"

ModFolderModel::ModFolderModel(const QString& dir, BaseInstance* instance, bool is_indexed, bool create_dir)
    : ResourceFolderModel(QDir(dir), instance, nullptr, create_dir), m_is_indexed(is_indexed)
{
<<<<<<< HEAD
    m_column_names = QStringList({ "Enable", "Image", "Name", "Version", "Last Modified", "Provider", "Size" });
    m_column_names_translated =
        QStringList({ tr("Enable"), tr("Image"), tr("Name"), tr("Version"), tr("Last Modified"), tr("Provider"), tr("Size") });
    m_column_sort_keys = { SortType::ENABLED, SortType::NAME,     SortType::NAME, SortType::VERSION,
                           SortType::DATE,    SortType::PROVIDER, SortType::SIZE };
    m_column_resize_modes = { QHeaderView::ResizeToContents, QHeaderView::Interactive,      QHeaderView::Stretch,
                              QHeaderView::ResizeToContents, QHeaderView::ResizeToContents, QHeaderView::ResizeToContents,
                              QHeaderView::ResizeToContents };
    m_columnsHideable = { false, true, false, true, true, true, true };
=======
    m_column_names = QStringList({ "Enable", "Image", "Name", "Version", "Last Modified", "Provider" });
    m_column_names_translated = QStringList({ tr("Enable"), tr("Image"), tr("Name"), tr("Version"), tr("Last Modified"), tr("Provider") });
    m_column_sort_keys = { SortType::ENABLED, SortType::NAME, SortType::NAME, SortType::VERSION, SortType::DATE, SortType::PROVIDER };
    m_column_resize_modes = { QHeaderView::Interactive, QHeaderView::Interactive, QHeaderView::Stretch,
                              QHeaderView::Interactive, QHeaderView::Interactive, QHeaderView::Interactive };
    m_columnsHideable = { false, true, false, true, true, true };
>>>>>>> 1150249c
}

QVariant ModFolderModel::data(const QModelIndex& index, int role) const
{
    if (!validateIndex(index))
        return {};

    int row = index.row();
    int column = index.column();

    switch (role) {
        case Qt::DisplayRole:
            switch (column) {
                case NameColumn:
                    return m_resources[row]->name();
                case VersionColumn: {
                    switch (m_resources[row]->type()) {
                        case ResourceType::FOLDER:
                            return tr("Folder");
                        case ResourceType::SINGLEFILE:
                            return tr("File");
                        default:
                            break;
                    }
                    return at(row)->version();
                }
                case DateColumn:
                    return m_resources[row]->dateTimeChanged();
                case ProviderColumn: {
                    auto provider = at(row)->provider();
                    if (!provider.has_value()) {
                        //: Unknown mod provider (i.e. not Modrinth, CurseForge, etc...)
                        return tr("Unknown");
                    }

                    return provider.value();
                }
                case SizeColumn:
                    return StringUtils::humanReadableFileSize(m_resources[row]->size(), true);
                default:
                    return QVariant();
            }

        case Qt::ToolTipRole:
            if (column == NameColumn) {
                if (at(row)->isSymLinkUnder(instDirPath())) {
                    return m_resources[row]->internal_id() +
                           tr("\nWarning: This resource is symbolically linked from elsewhere. Editing it will also change the original."
                              "\nCanonical Path: %1")
                               .arg(at(row)->fileinfo().canonicalFilePath());
                }
                if (at(row)->isMoreThanOneHardLink()) {
                    return m_resources[row]->internal_id() +
                           tr("\nWarning: This resource is hard linked elsewhere. Editing it will also change the original.");
                }
            }
            return m_resources[row]->internal_id();
        case Qt::DecorationRole: {
            if (column == NameColumn && (at(row)->isSymLinkUnder(instDirPath()) || at(row)->isMoreThanOneHardLink()))
                return APPLICATION->getThemedIcon("status-yellow");
            if (column == ImageColumn) {
                return at(row)->icon({ 32, 32 }, Qt::AspectRatioMode::KeepAspectRatioByExpanding);
            }
            return {};
        }
        case Qt::SizeHintRole:
            if (column == ImageColumn) {
                return QSize(32, 32);
            }
            return {};
        case Qt::CheckStateRole:
            switch (column) {
                case ActiveColumn:
                    return at(row)->enabled() ? Qt::Checked : Qt::Unchecked;
                default:
                    return QVariant();
            }
        default:
            return QVariant();
    }
}

QVariant ModFolderModel::headerData(int section, [[maybe_unused]] Qt::Orientation orientation, int role) const
{
    switch (role) {
        case Qt::DisplayRole:
            switch (section) {
                case ActiveColumn:
                case NameColumn:
                case VersionColumn:
                case DateColumn:
                case ProviderColumn:
                case ImageColumn:
                case SizeColumn:
                    return columnNames().at(section);
                default:
                    return QVariant();
            }

        case Qt::ToolTipRole:
            switch (section) {
                case ActiveColumn:
                    return tr("Is the mod enabled?");
                case NameColumn:
                    return tr("The name of the mod.");
                case VersionColumn:
                    return tr("The version of the mod.");
                case DateColumn:
                    return tr("The date and time this mod was last changed (or added).");
                case ProviderColumn:
                    return tr("Where the mod was downloaded from.");
                case SizeColumn:
                    return tr("The size of the mod.");
                default:
                    return QVariant();
            }
        default:
            return QVariant();
    }
    return QVariant();
}

int ModFolderModel::columnCount(const QModelIndex& parent) const
{
    return parent.isValid() ? 0 : NUM_COLUMNS;
}

Task* ModFolderModel::createUpdateTask()
{
    auto index_dir = indexDir();
    auto task = new ModFolderLoadTask(dir(), index_dir, m_is_indexed, m_first_folder_load);
    m_first_folder_load = false;
    return task;
}

Task* ModFolderModel::createParseTask(Resource& resource)
{
    return new LocalModParseTask(m_next_resolution_ticket, resource.type(), resource.fileinfo());
}

bool ModFolderModel::uninstallMod(const QString& filename, bool preserve_metadata)
{
    for (auto mod : allMods()) {
        if (mod->fileinfo().fileName() == filename) {
            auto index_dir = indexDir();
            mod->destroy(index_dir, preserve_metadata, false);

            update();

            return true;
        }
    }

    return false;
}

bool ModFolderModel::deleteMods(const QModelIndexList& indexes)
{
    if (indexes.isEmpty())
        return true;

    for (auto i : indexes) {
        if (i.column() != 0) {
            continue;
        }
        auto m = at(i.row());
        auto index_dir = indexDir();
        m->destroy(index_dir);
    }

    update();

    return true;
}

bool ModFolderModel::deleteModsMetadata(const QModelIndexList& indexes)
{
    if (indexes.isEmpty())
        return true;

    for (auto i : indexes) {
        if (i.column() != 0) {
            continue;
        }
        auto m = at(i.row());
        auto index_dir = indexDir();
        m->destroyMetadata(index_dir);
    }

    update();

    return true;
}

bool ModFolderModel::isValid()
{
    return m_dir.exists() && m_dir.isReadable();
}

bool ModFolderModel::startWatching()
{
    // Remove orphaned metadata next time
    m_first_folder_load = true;
    return ResourceFolderModel::startWatching({ m_dir.absolutePath(), indexDir().absolutePath() });
}

bool ModFolderModel::stopWatching()
{
    return ResourceFolderModel::stopWatching({ m_dir.absolutePath(), indexDir().absolutePath() });
}

auto ModFolderModel::selectedMods(QModelIndexList& indexes) -> QList<Mod*>
{
    QList<Mod*> selected_resources;
    for (auto i : indexes) {
        if (i.column() != 0)
            continue;

        selected_resources.push_back(at(i.row()));
    }
    return selected_resources;
}

auto ModFolderModel::allMods() -> QList<Mod*>
{
    QList<Mod*> mods;

    for (auto& res : qAsConst(m_resources)) {
        mods.append(static_cast<Mod*>(res.get()));
    }

    return mods;
}

void ModFolderModel::onUpdateSucceeded()
{
    auto update_results = static_cast<ModFolderLoadTask*>(m_current_update_task.get())->result();

    auto& new_mods = update_results->mods;

#if QT_VERSION >= QT_VERSION_CHECK(5, 14, 0)
    auto current_list = m_resources_index.keys();
    QSet<QString> current_set(current_list.begin(), current_list.end());

    auto new_list = new_mods.keys();
    QSet<QString> new_set(new_list.begin(), new_list.end());
#else
    QSet<QString> current_set(m_resources_index.keys().toSet());
    QSet<QString> new_set(new_mods.keys().toSet());
#endif

    applyUpdates(current_set, new_set, new_mods);
}

void ModFolderModel::onParseSucceeded(int ticket, QString mod_id)
{
    auto iter = m_active_parse_tasks.constFind(ticket);
    if (iter == m_active_parse_tasks.constEnd())
        return;

    int row = m_resources_index[mod_id];

    auto parse_task = *iter;
    auto cast_task = static_cast<LocalModParseTask*>(parse_task.get());

    Q_ASSERT(cast_task->token() == ticket);

    auto resource = find(mod_id);

    auto result = cast_task->result();
    if (result && resource)
        resource->finishResolvingWithDetails(std::move(result->details));

    emit dataChanged(index(row), index(row, columnCount(QModelIndex()) - 1));
}

static const FlameAPI flameAPI;
bool ModFolderModel::installMod(QString file_path, ModPlatform::IndexedVersion& vers)
{
    if (vers.addonId.isValid()) {
        ModPlatform::IndexedPack pack{
            vers.addonId,
            ModPlatform::ResourceProvider::FLAME,
        };

        QEventLoop loop;

        auto response = std::make_shared<QByteArray>();
        auto job = flameAPI.getProject(vers.addonId.toString(), response);

        QObject::connect(job.get(), &Task::failed, [&loop] { loop.quit(); });
        QObject::connect(job.get(), &Task::aborted, &loop, &QEventLoop::quit);
        QObject::connect(job.get(), &Task::succeeded, [response, this, &vers, &loop, &pack] {
            QJsonParseError parse_error{};
            QJsonDocument doc = QJsonDocument::fromJson(*response, &parse_error);
            if (parse_error.error != QJsonParseError::NoError) {
                qWarning() << "Error while parsing JSON response for mod info at " << parse_error.offset
                           << " reason: " << parse_error.errorString();
                qDebug() << *response;
                return;
            }
            try {
                auto obj = Json::requireObject(Json::requireObject(doc), "data");
                FlameMod::loadIndexedPack(pack, obj);
            } catch (const JSONValidationError& e) {
                qDebug() << doc;
                qWarning() << "Error while reading mod info: " << e.cause();
            }
            LocalModUpdateTask update_metadata(indexDir(), pack, vers);
            QObject::connect(&update_metadata, &Task::finished, &loop, &QEventLoop::quit);
            update_metadata.start();
        });

        job->start();

        loop.exec();
    }
    return ResourceFolderModel::installResource(file_path);
}<|MERGE_RESOLUTION|>--- conflicted
+++ resolved
@@ -64,24 +64,14 @@
 ModFolderModel::ModFolderModel(const QString& dir, BaseInstance* instance, bool is_indexed, bool create_dir)
     : ResourceFolderModel(QDir(dir), instance, nullptr, create_dir), m_is_indexed(is_indexed)
 {
-<<<<<<< HEAD
     m_column_names = QStringList({ "Enable", "Image", "Name", "Version", "Last Modified", "Provider", "Size" });
     m_column_names_translated =
         QStringList({ tr("Enable"), tr("Image"), tr("Name"), tr("Version"), tr("Last Modified"), tr("Provider"), tr("Size") });
     m_column_sort_keys = { SortType::ENABLED, SortType::NAME,     SortType::NAME, SortType::VERSION,
                            SortType::DATE,    SortType::PROVIDER, SortType::SIZE };
-    m_column_resize_modes = { QHeaderView::ResizeToContents, QHeaderView::Interactive,      QHeaderView::Stretch,
-                              QHeaderView::ResizeToContents, QHeaderView::ResizeToContents, QHeaderView::ResizeToContents,
-                              QHeaderView::ResizeToContents };
+    m_column_resize_modes = { QHeaderView::Interactive, QHeaderView::Interactive, QHeaderView::Stretch,    QHeaderView::Interactive,
+                              QHeaderView::Interactive, QHeaderView::Interactive, QHeaderView::Interactive };
     m_columnsHideable = { false, true, false, true, true, true, true };
-=======
-    m_column_names = QStringList({ "Enable", "Image", "Name", "Version", "Last Modified", "Provider" });
-    m_column_names_translated = QStringList({ tr("Enable"), tr("Image"), tr("Name"), tr("Version"), tr("Last Modified"), tr("Provider") });
-    m_column_sort_keys = { SortType::ENABLED, SortType::NAME, SortType::NAME, SortType::VERSION, SortType::DATE, SortType::PROVIDER };
-    m_column_resize_modes = { QHeaderView::Interactive, QHeaderView::Interactive, QHeaderView::Stretch,
-                              QHeaderView::Interactive, QHeaderView::Interactive, QHeaderView::Interactive };
-    m_columnsHideable = { false, true, false, true, true, true };
->>>>>>> 1150249c
 }
 
 QVariant ModFolderModel::data(const QModelIndex& index, int role) const
