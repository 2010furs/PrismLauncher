--- conflicted
+++ resolved
@@ -45,12 +45,9 @@
     [[nodiscard]] auto internal_id() const -> QString { return m_internal_id; }
     [[nodiscard]] auto type() const -> ResourceType { return m_type; }
     [[nodiscard]] bool enabled() const { return m_enabled; }
-<<<<<<< HEAD
     [[nodiscard]] auto getOriginalFileName() const -> QString;
-=======
     [[nodiscard]] QString sizeStr() const { return m_size_str; }
     [[nodiscard]] qint64 sizeInfo() const { return m_size_info; }
->>>>>>> dc39698c
 
     [[nodiscard]] virtual auto name() const -> QString { return m_name; }
     [[nodiscard]] virtual bool valid() const { return m_type != ResourceType::UNKNOWN; }
