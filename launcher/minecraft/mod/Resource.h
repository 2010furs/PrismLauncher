--- conflicted
+++ resolved
@@ -52,7 +52,6 @@
     LITEMOD,     //!< The resource is a litemod
 };
 
-<<<<<<< HEAD
 enum class ResourceStatus {
     INSTALLED,      // Both JAR and Metadata are present
     NOT_INSTALLED,  // Only the Metadata is present
@@ -60,10 +59,7 @@
     UNKNOWN,        // Default status
 };
 
-enum class SortType { NAME, DATE, VERSION, ENABLED, PACK_FORMAT, PROVIDER };
-=======
-enum class SortType { NAME, DATE, VERSION, ENABLED, PACK_FORMAT, PROVIDER, SIZE, SIDE, LOADERS, MC_VERSIONS, RELEASE_TYPE };
->>>>>>> 4a40b53e
+enum class SortType { NAME, DATE, VERSION, ENABLED, PACK_FORMAT, PROVIDER, SIZE, SIDE, MC_VERSIONS, LOADERS, RELEASE_TYPE };
 
 enum class EnableAction { ENABLE, DISABLE, TOGGLE };
 
