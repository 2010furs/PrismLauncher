// SPDX-License-Identifier: GPL-3.0-only
/*
 *  Prism Launcher - Minecraft Launcher
 *  Copyright (c) 2022 flowln <flowlnlnln@gmail.com>
 *
 *  This program is free software: you can redistribute it and/or modify
 *  it under the terms of the GNU General Public License as published by
 *  the Free Software Foundation, version 3.
 *
 *  This program is distributed in the hope that it will be useful,
 *  but WITHOUT ANY WARRANTY; without even the implied warranty of
 *  MERCHANTABILITY or FITNESS FOR A PARTICULAR PURPOSE.  See the
 *  GNU General Public License for more details.
 *
 *  You should have received a copy of the GNU General Public License
 *  along with this program.  If not, see <https://www.gnu.org/licenses/>.
 */

#pragma once

#include <memory>

#include "modplatform/packwiz/Packwiz.h"

// launcher/minecraft/mod/Mod.h
class Mod;

<<<<<<< HEAD
namespace Metadata {
using ModStruct = Packwiz::V1::Mod;
=======
/* Abstraction file for easily changing the way metadata is stored / handled
 * Needs to be a class because of -Wunused-function and no C++17 [[maybe_unused]]
 * */
class Metadata {
   public:
    using ModStruct = Packwiz::V1::Mod;
    using ModSide = Packwiz::V1::Side;
>>>>>>> 913d81e3

inline auto create(const QDir& index_dir, ModPlatform::IndexedPack& mod_pack, ModPlatform::IndexedVersion& mod_version) -> ModStruct
{
    return Packwiz::V1::createModFormat(index_dir, mod_pack, mod_version);
}

inline auto create(const QDir& index_dir, Mod& internal_mod, QString mod_slug) -> ModStruct
{
    return Packwiz::V1::createModFormat(index_dir, internal_mod, std::move(mod_slug));
}

inline void update(const QDir& index_dir, ModStruct& mod)
{
    Packwiz::V1::updateModIndex(index_dir, mod);
}

inline void remove(const QDir& index_dir, QString mod_slug)
{
    Packwiz::V1::deleteModIndex(index_dir, mod_slug);
}

inline void remove(const QDir& index_dir, QVariant& mod_id)
{
    Packwiz::V1::deleteModIndex(index_dir, mod_id);
}

inline auto get(const QDir& index_dir, QString mod_slug) -> ModStruct
{
    return Packwiz::V1::getIndexForMod(index_dir, std::move(mod_slug));
}

inline auto get(const QDir& index_dir, QVariant& mod_id) -> ModStruct
{
    return Packwiz::V1::getIndexForMod(index_dir, mod_id);
}
};  // namespace Metadata<|MERGE_RESOLUTION|>--- conflicted
+++ resolved
@@ -25,18 +25,9 @@
 // launcher/minecraft/mod/Mod.h
 class Mod;
 
-<<<<<<< HEAD
 namespace Metadata {
 using ModStruct = Packwiz::V1::Mod;
-=======
-/* Abstraction file for easily changing the way metadata is stored / handled
- * Needs to be a class because of -Wunused-function and no C++17 [[maybe_unused]]
- * */
-class Metadata {
-   public:
-    using ModStruct = Packwiz::V1::Mod;
-    using ModSide = Packwiz::V1::Side;
->>>>>>> 913d81e3
+using ModSide = Packwiz::V1::Side;
 
 inline auto create(const QDir& index_dir, ModPlatform::IndexedPack& mod_pack, ModPlatform::IndexedVersion& mod_version) -> ModStruct
 {
