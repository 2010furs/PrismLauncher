#include "ResourceFolderModel.h"
#include <QMessageBox>

#include <QCoreApplication>
#include <QDebug>
#include <QFileInfo>
#include <QHeaderView>
#include <QIcon>
#include <QMenu>
#include <QMimeData>
#include <QStyle>
#include <QThreadPool>
#include <QUrl>
#include <utility>

#include "Application.h"
#include "FileSystem.h"

#include "QVariantUtils.h"
<<<<<<< HEAD
#include "minecraft/mod/tasks/ResourceFolderLoadTask.h"
=======
#include "StringUtils.h"
#include "minecraft/mod/tasks/BasicFolderLoadTask.h"
>>>>>>> 4a40b53e

#include "Json.h"
#include "minecraft/mod/tasks/LocalResourceUpdateTask.h"
#include "modplatform/flame/FlameAPI.h"
#include "modplatform/flame/FlameModIndex.h"
#include "settings/Setting.h"
#include "tasks/Task.h"
#include "ui/dialogs/CustomMessageBox.h"

ResourceFolderModel::ResourceFolderModel(const QDir& dir, BaseInstance* instance, bool is_indexed, bool create_dir, QObject* parent)
    : QAbstractListModel(parent), m_dir(dir), m_instance(instance), m_watcher(this), m_is_indexed(is_indexed)
{
    if (create_dir) {
        FS::ensureFolderPathExists(m_dir.absolutePath());
    }

    m_dir.setFilter(QDir::Readable | QDir::NoDotAndDotDot | QDir::Files | QDir::Dirs);
    m_dir.setSorting(QDir::Name | QDir::IgnoreCase | QDir::LocaleAware);

    connect(&m_watcher, &QFileSystemWatcher::directoryChanged, this, &ResourceFolderModel::directoryChanged);
    connect(&m_helper_thread_task, &ConcurrentTask::finished, this, [this] { m_helper_thread_task.clear(); });
#ifndef LAUNCHER_TEST
    // in tests the application macro doesn't work
    m_helper_thread_task.setMaxConcurrent(APPLICATION->settings()->get("NumberOfConcurrentTasks").toInt());
#endif
}

ResourceFolderModel::~ResourceFolderModel()
{
    while (!QThreadPool::globalInstance()->waitForDone(100))
        QCoreApplication::processEvents();
}

bool ResourceFolderModel::startWatching(const QStringList& paths)
{
    // Remove orphaned metadata next time
    m_first_folder_load = true;

    if (m_is_watching)
        return false;

    auto couldnt_be_watched = m_watcher.addPaths(paths);
    for (auto path : paths) {
        if (couldnt_be_watched.contains(path))
            qDebug() << "Failed to start watching " << path;
        else
            qDebug() << "Started watching " << path;
    }

    update();

    m_is_watching = !m_is_watching;
    return m_is_watching;
}

bool ResourceFolderModel::stopWatching(const QStringList& paths)
{
    if (!m_is_watching)
        return false;

    auto couldnt_be_stopped = m_watcher.removePaths(paths);
    for (auto path : paths) {
        if (couldnt_be_stopped.contains(path))
            qDebug() << "Failed to stop watching " << path;
        else
            qDebug() << "Stopped watching " << path;
    }

    m_is_watching = !m_is_watching;
    return !m_is_watching;
}

bool ResourceFolderModel::installResource(QString original_path)
{
    // NOTE: fix for GH-1178: remove trailing slash to avoid issues with using the empty result of QFileInfo::fileName
    original_path = FS::NormalizePath(original_path);
    QFileInfo file_info(original_path);

    if (!file_info.exists() || !file_info.isReadable()) {
        qWarning() << "Caught attempt to install non-existing file or file-like object:" << original_path;
        return false;
    }
    qDebug() << "Installing: " << file_info.absoluteFilePath();

    Resource resource(file_info);
    if (!resource.valid()) {
        qWarning() << original_path << "is not a valid resource. Ignoring it.";
        return false;
    }

    auto new_path = FS::NormalizePath(m_dir.filePath(file_info.fileName()));
    if (original_path == new_path) {
        qWarning() << "Overwriting the mod (" << original_path << ") with itself makes no sense...";
        return false;
    }

    switch (resource.type()) {
        case ResourceType::SINGLEFILE:
        case ResourceType::ZIPFILE:
        case ResourceType::LITEMOD: {
            if (QFile::exists(new_path) || QFile::exists(new_path + QString(".disabled"))) {
                if (!FS::deletePath(new_path)) {
                    qCritical() << "Cleaning up new location (" << new_path << ") was unsuccessful!";
                    return false;
                }
                qDebug() << new_path << "has been deleted.";
            }

            if (!QFile::copy(original_path, new_path)) {
                qCritical() << "Copy from" << original_path << "to" << new_path << "has failed.";
                return false;
            }

            FS::updateTimestamp(new_path);

            QFileInfo new_path_file_info(new_path);
            resource.setFile(new_path_file_info);

            if (!m_is_watching)
                return update();

            return true;
        }
        case ResourceType::FOLDER: {
            if (QFile::exists(new_path)) {
                qDebug() << "Ignoring folder '" << original_path << "', it would merge with" << new_path;
                return false;
            }

            if (!FS::copy(original_path, new_path)()) {
                qWarning() << "Copy of folder from" << original_path << "to" << new_path << "has (potentially partially) failed.";
                return false;
            }

            QFileInfo newpathInfo(new_path);
            resource.setFile(newpathInfo);

            if (!m_is_watching)
                return update();

            return true;
        }
        default:
            break;
    }
    return false;
}

bool ResourceFolderModel::installResource(QString path, ModPlatform::IndexedVersion& vers)
{
    if (vers.addonId.isValid()) {
        ModPlatform::IndexedPack pack{
            vers.addonId,
            ModPlatform::ResourceProvider::FLAME,
        };

        QEventLoop loop;

        auto response = std::make_shared<QByteArray>();
        auto job = FlameAPI().getProject(vers.addonId.toString(), response);

        QObject::connect(job.get(), &Task::failed, [&loop] { loop.quit(); });
        QObject::connect(job.get(), &Task::aborted, &loop, &QEventLoop::quit);
        QObject::connect(job.get(), &Task::succeeded, [response, this, &vers, &loop, &pack] {
            QJsonParseError parse_error{};
            QJsonDocument doc = QJsonDocument::fromJson(*response, &parse_error);
            if (parse_error.error != QJsonParseError::NoError) {
                qWarning() << "Error while parsing JSON response for mod info at " << parse_error.offset
                           << " reason: " << parse_error.errorString();
                qDebug() << *response;
                return;
            }
            try {
                auto obj = Json::requireObject(Json::requireObject(doc), "data");
                FlameMod::loadIndexedPack(pack, obj);
            } catch (const JSONValidationError& e) {
                qDebug() << doc;
                qWarning() << "Error while reading mod info: " << e.cause();
            }
            LocalResourceUpdateTask update_metadata(indexDir(), pack, vers);
            QObject::connect(&update_metadata, &Task::finished, &loop, &QEventLoop::quit);
            update_metadata.start();
        });

        job->start();

        loop.exec();
    }

    return installResource(std::move(path));
}

bool ResourceFolderModel::uninstallResource(QString file_name, bool preserve_metadata)
{
    for (auto& resource : m_resources) {
        if (resource->fileinfo().fileName() == file_name) {
            auto res = resource->destroy(indexDir(), preserve_metadata, false);

            update();

            return res;
        }
    }
    return false;
}

bool ResourceFolderModel::deleteResources(const QModelIndexList& indexes)
{
    if (indexes.isEmpty())
        return true;

    for (auto i : indexes) {
        if (i.column() != 0)
            continue;

        auto& resource = m_resources.at(i.row());
        resource->destroy(indexDir());
    }

    update();

    return true;
}

void ResourceFolderModel::deleteMetadata(const QModelIndexList& indexes)
{
    if (indexes.isEmpty())
        return;

    for (auto i : indexes) {
        if (i.column() != 0)
            continue;

        auto& resource = m_resources.at(i.row());
        resource->destroyMetadata(indexDir());
    }

    update();
}

bool ResourceFolderModel::setResourceEnabled(const QModelIndexList& indexes, EnableAction action)
{
    if (indexes.isEmpty())
        return true;

    bool succeeded = true;
    for (auto const& idx : indexes) {
        if (!validateIndex(idx) || idx.column() != 0)
            continue;

        int row = idx.row();

        auto& resource = m_resources[row];

        // Preserve the row, but change its ID
        auto old_id = resource->internal_id();
        if (!resource->enable(action)) {
            succeeded = false;
            continue;
        }

        auto new_id = resource->internal_id();

        m_resources_index.remove(old_id);
        m_resources_index[new_id] = row;

        emit dataChanged(index(row, 0), index(row, columnCount(QModelIndex()) - 1));
    }

    return succeeded;
}

static QMutex s_update_task_mutex;
bool ResourceFolderModel::update()
{
    // We hold a lock here to prevent race conditions on the m_current_update_task reset.
    QMutexLocker lock(&s_update_task_mutex);

    // Already updating, so we schedule a future update and return.
    if (m_current_update_task) {
        m_scheduled_update = true;
        return false;
    }

    m_current_update_task.reset(createUpdateTask());
    if (!m_current_update_task)
        return false;

    connect(m_current_update_task.get(), &Task::succeeded, this, &ResourceFolderModel::onUpdateSucceeded,
            Qt::ConnectionType::QueuedConnection);
    connect(m_current_update_task.get(), &Task::failed, this, &ResourceFolderModel::onUpdateFailed, Qt::ConnectionType::QueuedConnection);
    connect(
        m_current_update_task.get(), &Task::finished, this,
        [=] {
            m_current_update_task.reset();
            if (m_scheduled_update) {
                m_scheduled_update = false;
                update();
            } else {
                emit updateFinished();
            }
        },
        Qt::ConnectionType::QueuedConnection);

    QThreadPool::globalInstance()->start(m_current_update_task.get());

    return true;
}

void ResourceFolderModel::resolveResource(Resource* res)
{
    if (!res->shouldResolve()) {
        return;
    }

    Task::Ptr task{ createParseTask(*res) };
    if (!task)
        return;

    int ticket = m_next_resolution_ticket.fetch_add(1);

    res->setResolving(true, ticket);
    m_active_parse_tasks.insert(ticket, task);

    connect(
        task.get(), &Task::succeeded, this, [=] { onParseSucceeded(ticket, res->internal_id()); }, Qt::ConnectionType::QueuedConnection);
    connect(task.get(), &Task::failed, this, [=] { onParseFailed(ticket, res->internal_id()); }, Qt::ConnectionType::QueuedConnection);
    connect(
        task.get(), &Task::finished, this,
        [=] {
            m_active_parse_tasks.remove(ticket);
            emit parseFinished();
        },
        Qt::ConnectionType::QueuedConnection);

    m_helper_thread_task.addTask(task);

    if (!m_helper_thread_task.isRunning()) {
        QThreadPool::globalInstance()->start(&m_helper_thread_task);
    }
}

void ResourceFolderModel::onUpdateSucceeded()
{
    auto update_results = static_cast<ResourceFolderLoadTask*>(m_current_update_task.get())->result();

    auto& new_resources = update_results->resources;

#if QT_VERSION >= QT_VERSION_CHECK(5, 14, 0)
    auto current_list = m_resources_index.keys();
    QSet<QString> current_set(current_list.begin(), current_list.end());

    auto new_list = new_resources.keys();
    QSet<QString> new_set(new_list.begin(), new_list.end());
#else
    QSet<QString> current_set(m_resources_index.keys().toSet());
    QSet<QString> new_set(new_resources.keys().toSet());
#endif

    applyUpdates(current_set, new_set, new_resources);
}

void ResourceFolderModel::onParseSucceeded(int ticket, QString resource_id)
{
    auto iter = m_active_parse_tasks.constFind(ticket);
    if (iter == m_active_parse_tasks.constEnd())
        return;

    int row = m_resources_index[resource_id];
    emit dataChanged(index(row), index(row, columnCount(QModelIndex()) - 1));
}

Task* ResourceFolderModel::createUpdateTask()
{
    auto index_dir = indexDir();
    auto task = new ResourceFolderLoadTask(dir(), index_dir, m_is_indexed, m_first_folder_load,
                                           [this](const QFileInfo& file) { return createResource(file); });
    m_first_folder_load = false;
    return task;
}

bool ResourceFolderModel::hasPendingParseTasks() const
{
    return !m_active_parse_tasks.isEmpty();
}

void ResourceFolderModel::directoryChanged(QString path)
{
    update();
}

Qt::DropActions ResourceFolderModel::supportedDropActions() const
{
    // copy from outside, move from within and other resource lists
    return Qt::CopyAction | Qt::MoveAction;
}

Qt::ItemFlags ResourceFolderModel::flags(const QModelIndex& index) const
{
    Qt::ItemFlags defaultFlags = QAbstractListModel::flags(index);
    auto flags = defaultFlags | Qt::ItemIsDropEnabled;
    if (index.isValid())
        flags |= Qt::ItemIsUserCheckable;
    return flags;
}

QStringList ResourceFolderModel::mimeTypes() const
{
    QStringList types;
    types << "text/uri-list";
    return types;
}

bool ResourceFolderModel::dropMimeData(const QMimeData* data, Qt::DropAction action, int, int, const QModelIndex&)
{
    if (action == Qt::IgnoreAction) {
        return true;
    }

    // check if the action is supported
    if (!data || !(action & supportedDropActions())) {
        return false;
    }

    // files dropped from outside?
    if (data->hasUrls()) {
        auto urls = data->urls();
        for (auto url : urls) {
            // only local files may be dropped...
            if (!url.isLocalFile()) {
                continue;
            }
            // TODO: implement not only copy, but also move
            // FIXME: handle errors here
            installResource(url.toLocalFile());
        }
        return true;
    }
    return false;
}

bool ResourceFolderModel::validateIndex(const QModelIndex& index) const
{
    if (!index.isValid())
        return false;

    int row = index.row();
    if (row < 0 || row >= m_resources.size())
        return false;

    return true;
}

QVariant ResourceFolderModel::data(const QModelIndex& index, int role) const
{
    if (!validateIndex(index))
        return {};

    int row = index.row();
    int column = index.column();

    switch (role) {
        case Qt::DisplayRole:
            switch (column) {
                case NameColumn:
                    return m_resources[row]->name();
                case DateColumn:
                    return m_resources[row]->dateTimeChanged();
<<<<<<< HEAD
                case PROVIDER_COLUMN:
                    return m_resources[row]->provider();
=======
                case SizeColumn:
                    return m_resources[row]->sizeStr();
>>>>>>> 4a40b53e
                default:
                    return {};
            }
        case Qt::ToolTipRole:
            if (column == NameColumn) {
                if (at(row).isSymLinkUnder(instDirPath())) {
                    return m_resources[row]->internal_id() +
                           tr("\nWarning: This resource is symbolically linked from elsewhere. Editing it will also change the original."
                              "\nCanonical Path: %1")
                               .arg(at(row).fileinfo().canonicalFilePath());
                    ;
                }
                if (at(row).isMoreThanOneHardLink()) {
                    return m_resources[row]->internal_id() +
                           tr("\nWarning: This resource is hard linked elsewhere. Editing it will also change the original.");
                }
            }

            return m_resources[row]->internal_id();
        case Qt::DecorationRole: {
            if (column == NameColumn && (at(row).isSymLinkUnder(instDirPath()) || at(row).isMoreThanOneHardLink()))
                return APPLICATION->getThemedIcon("status-yellow");

            return {};
        }
        case Qt::CheckStateRole:
            switch (column) {
                case ActiveColumn:
                    return m_resources[row]->enabled() ? Qt::Checked : Qt::Unchecked;
                default:
                    return {};
            }
        default:
            return {};
    }
}

bool ResourceFolderModel::setData(const QModelIndex& index, [[maybe_unused]] const QVariant& value, int role)
{
    int row = index.row();
    if (row < 0 || row >= rowCount(index.parent()) || !index.isValid())
        return false;

    if (role == Qt::CheckStateRole) {
        if (m_instance != nullptr && m_instance->isRunning()) {
            auto response =
                CustomMessageBox::selectable(nullptr, tr("Confirm toggle"),
                                             tr("If you enable/disable this resource while the game is running it may crash your game.\n"
                                                "Are you sure you want to do this?"),
                                             QMessageBox::Warning, QMessageBox::Yes | QMessageBox::No, QMessageBox::No)
                    ->exec();

            if (response != QMessageBox::Yes)
                return false;
        }
        return setResourceEnabled({ index }, EnableAction::TOGGLE);
    }

    return false;
}

QVariant ResourceFolderModel::headerData(int section, [[maybe_unused]] Qt::Orientation orientation, int role) const
{
    switch (role) {
        case Qt::DisplayRole:
            switch (section) {
<<<<<<< HEAD
                case ACTIVE_COLUMN:
                case NAME_COLUMN:
                case DATE_COLUMN:
                case PROVIDER_COLUMN:
=======
                case ActiveColumn:
                case NameColumn:
                case DateColumn:
                case SizeColumn:
>>>>>>> 4a40b53e
                    return columnNames().at(section);
                default:
                    return {};
            }
        case Qt::ToolTipRole: {
            //: Here, resource is a generic term for external resources, like Mods, Resource Packs, Shader Packs, etc.
            switch (section) {
<<<<<<< HEAD
                case ACTIVE_COLUMN:
                    return tr("Is the resource enabled?");
                case NAME_COLUMN:
                    return tr("The name of the resource.");
                case DATE_COLUMN:
                    return tr("The date and time this resource was last changed (or added).");
                case PROVIDER_COLUMN:
                    return tr("The source provider of the resource.");
=======
                case ActiveColumn:
                    //: Here, resource is a generic term for external resources, like Mods, Resource Packs, Shader Packs, etc.
                    return tr("Is the resource enabled?");
                case NameColumn:
                    //: Here, resource is a generic term for external resources, like Mods, Resource Packs, Shader Packs, etc.
                    return tr("The name of the resource.");
                case DateColumn:
                    //: Here, resource is a generic term for external resources, like Mods, Resource Packs, Shader Packs, etc.
                    return tr("The date and time this resource was last changed (or added).");
                case SizeColumn:
                    return tr("The size of the resource.");
>>>>>>> 4a40b53e
                default:
                    return {};
            }
        }
        default:
            break;
    }

    return {};
}

void ResourceFolderModel::setupHeaderAction(QAction* act, int column)
{
    Q_ASSERT(act);

    act->setText(columnNames().at(column));
}

void ResourceFolderModel::saveColumns(QTreeView* tree)
{
    auto const setting_name = QString("UI/%1_Page/Columns").arg(id());
    auto setting = (m_instance->settings()->contains(setting_name)) ? m_instance->settings()->getSetting(setting_name)
                                                                    : m_instance->settings()->registerSetting(setting_name);

    setting->set(tree->header()->saveState());
}

void ResourceFolderModel::loadColumns(QTreeView* tree)
{
    for (auto i = 0; i < m_columnsHiddenByDefault.size(); ++i) {
        tree->setColumnHidden(i, m_columnsHiddenByDefault[i]);
    }

    auto const setting_name = QString("UI/%1_Page/Columns").arg(id());
    auto setting = (m_instance->settings()->contains(setting_name)) ? m_instance->settings()->getSetting(setting_name)
                                                                    : m_instance->settings()->registerSetting(setting_name);

    tree->header()->restoreState(setting->get().toByteArray());
}

QMenu* ResourceFolderModel::createHeaderContextMenu(QTreeView* tree)
{
    auto menu = new QMenu(tree);

    menu->addSeparator()->setText(tr("Show / Hide Columns"));

    for (int col = 0; col < columnCount(); ++col) {
        // Skip creating actions for columns that should not be hidden
        if (!m_columnsHideable.at(col))
            continue;
        auto act = new QAction(menu);
        setupHeaderAction(act, col);

        act->setCheckable(true);
        act->setChecked(!tree->isColumnHidden(col));

        connect(act, &QAction::toggled, tree, [this, col, tree](bool toggled) {
            tree->setColumnHidden(col, !toggled);
            for (int c = 0; c < columnCount(); ++c) {
                if (m_column_resize_modes.at(c) == QHeaderView::ResizeToContents)
                    tree->resizeColumnToContents(c);
            }
            saveColumns(tree);
        });

        menu->addAction(act);
    }

    return menu;
}

QSortFilterProxyModel* ResourceFolderModel::createFilterProxyModel(QObject* parent)
{
    return new ProxyModel(parent);
}

SortType ResourceFolderModel::columnToSortKey(size_t column) const
{
    Q_ASSERT(m_column_sort_keys.size() == columnCount());
    return m_column_sort_keys.at(column);
}

/* Standard Proxy Model for createFilterProxyModel */
[[nodiscard]] bool ResourceFolderModel::ProxyModel::filterAcceptsRow(int source_row,
                                                                     [[maybe_unused]] const QModelIndex& source_parent) const
{
    auto* model = qobject_cast<ResourceFolderModel*>(sourceModel());
    if (!model)
        return true;

    const auto& resource = model->at(source_row);

    return resource.applyFilter(filterRegularExpression());
}

[[nodiscard]] bool ResourceFolderModel::ProxyModel::lessThan(const QModelIndex& source_left, const QModelIndex& source_right) const
{
    auto* model = qobject_cast<ResourceFolderModel*>(sourceModel());
    if (!model || !source_left.isValid() || !source_right.isValid() || source_left.column() != source_right.column()) {
        return QSortFilterProxyModel::lessThan(source_left, source_right);
    }

    // we are now guaranteed to have two valid indexes in the same column... we love the provided invariants unconditionally and
    // proceed.

    auto column_sort_key = model->columnToSortKey(source_left.column());
    auto const& resource_left = model->at(source_left.row());
    auto const& resource_right = model->at(source_right.row());

    auto compare_result = resource_left.compare(resource_right, column_sort_key);
    if (compare_result == 0)
        return QSortFilterProxyModel::lessThan(source_left, source_right);

    return compare_result < 0;
}

QString ResourceFolderModel::instDirPath() const
{
    return QFileInfo(m_instance->instanceRoot()).absoluteFilePath();
}

void ResourceFolderModel::onParseFailed(int ticket, QString resource_id)
{
    auto iter = m_active_parse_tasks.constFind(ticket);
    if (iter == m_active_parse_tasks.constEnd())
        return;

    auto removed_index = m_resources_index[resource_id];
    auto removed_it = m_resources.begin() + removed_index;
    Q_ASSERT(removed_it != m_resources.end());

    beginRemoveRows(QModelIndex(), removed_index, removed_index);
    m_resources.erase(removed_it);

    // update index
    m_resources_index.clear();
    int idx = 0;
    for (auto const& mod : qAsConst(m_resources)) {
        m_resources_index[mod->internal_id()] = idx;
        idx++;
    }
    endRemoveRows();
}<|MERGE_RESOLUTION|>--- conflicted
+++ resolved
@@ -17,12 +17,8 @@
 #include "FileSystem.h"
 
 #include "QVariantUtils.h"
-<<<<<<< HEAD
+#include "StringUtils.h"
 #include "minecraft/mod/tasks/ResourceFolderLoadTask.h"
-=======
-#include "StringUtils.h"
-#include "minecraft/mod/tasks/BasicFolderLoadTask.h"
->>>>>>> 4a40b53e
 
 #include "Json.h"
 #include "minecraft/mod/tasks/LocalResourceUpdateTask.h"
@@ -349,7 +345,8 @@
 
     connect(
         task.get(), &Task::succeeded, this, [=] { onParseSucceeded(ticket, res->internal_id()); }, Qt::ConnectionType::QueuedConnection);
-    connect(task.get(), &Task::failed, this, [=] { onParseFailed(ticket, res->internal_id()); }, Qt::ConnectionType::QueuedConnection);
+    connect(
+        task.get(), &Task::failed, this, [=] { onParseFailed(ticket, res->internal_id()); }, Qt::ConnectionType::QueuedConnection);
     connect(
         task.get(), &Task::finished, this,
         [=] {
@@ -487,22 +484,19 @@
     switch (role) {
         case Qt::DisplayRole:
             switch (column) {
-                case NameColumn:
+                case NAME_COLUMN:
                     return m_resources[row]->name();
-                case DateColumn:
+                case DATE_COLUMN:
                     return m_resources[row]->dateTimeChanged();
-<<<<<<< HEAD
                 case PROVIDER_COLUMN:
                     return m_resources[row]->provider();
-=======
-                case SizeColumn:
+                case SIZE_COLUMN:
                     return m_resources[row]->sizeStr();
->>>>>>> 4a40b53e
                 default:
                     return {};
             }
         case Qt::ToolTipRole:
-            if (column == NameColumn) {
+            if (column == NAME_COLUMN) {
                 if (at(row).isSymLinkUnder(instDirPath())) {
                     return m_resources[row]->internal_id() +
                            tr("\nWarning: This resource is symbolically linked from elsewhere. Editing it will also change the original."
@@ -518,14 +512,14 @@
 
             return m_resources[row]->internal_id();
         case Qt::DecorationRole: {
-            if (column == NameColumn && (at(row).isSymLinkUnder(instDirPath()) || at(row).isMoreThanOneHardLink()))
+            if (column == NAME_COLUMN && (at(row).isSymLinkUnder(instDirPath()) || at(row).isMoreThanOneHardLink()))
                 return APPLICATION->getThemedIcon("status-yellow");
 
             return {};
         }
         case Qt::CheckStateRole:
             switch (column) {
-                case ActiveColumn:
+                case ACTIVE_COLUMN:
                     return m_resources[row]->enabled() ? Qt::Checked : Qt::Unchecked;
                 default:
                     return {};
@@ -564,17 +558,11 @@
     switch (role) {
         case Qt::DisplayRole:
             switch (section) {
-<<<<<<< HEAD
                 case ACTIVE_COLUMN:
                 case NAME_COLUMN:
                 case DATE_COLUMN:
                 case PROVIDER_COLUMN:
-=======
-                case ActiveColumn:
-                case NameColumn:
-                case DateColumn:
-                case SizeColumn:
->>>>>>> 4a40b53e
+                case SIZE_COLUMN:
                     return columnNames().at(section);
                 default:
                     return {};
@@ -582,7 +570,6 @@
         case Qt::ToolTipRole: {
             //: Here, resource is a generic term for external resources, like Mods, Resource Packs, Shader Packs, etc.
             switch (section) {
-<<<<<<< HEAD
                 case ACTIVE_COLUMN:
                     return tr("Is the resource enabled?");
                 case NAME_COLUMN:
@@ -591,19 +578,8 @@
                     return tr("The date and time this resource was last changed (or added).");
                 case PROVIDER_COLUMN:
                     return tr("The source provider of the resource.");
-=======
-                case ActiveColumn:
-                    //: Here, resource is a generic term for external resources, like Mods, Resource Packs, Shader Packs, etc.
-                    return tr("Is the resource enabled?");
-                case NameColumn:
-                    //: Here, resource is a generic term for external resources, like Mods, Resource Packs, Shader Packs, etc.
-                    return tr("The name of the resource.");
-                case DateColumn:
-                    //: Here, resource is a generic term for external resources, like Mods, Resource Packs, Shader Packs, etc.
-                    return tr("The date and time this resource was last changed (or added).");
-                case SizeColumn:
+                case SIZE_COLUMN:
                     return tr("The size of the resource.");
->>>>>>> 4a40b53e
                 default:
                     return {};
             }
