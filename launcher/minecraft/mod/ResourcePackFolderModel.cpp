// SPDX-License-Identifier: GPL-3.0-only
/*
 *  Prism Launcher - Minecraft Launcher
 *  Copyright (c) 2022 flowln <flowlnlnln@gmail.com>
 *  Copyright (C) 2022 Sefa Eyeoglu <contact@scrumplex.net>
 *
 *  This program is free software: you can redistribute it and/or modify
 *  it under the terms of the GNU General Public License as published by
 *  the Free Software Foundation, version 3.
 *
 *  This program is distributed in the hope that it will be useful,
 *  but WITHOUT ANY WARRANTY; without even the implied warranty of
 *  MERCHANTABILITY or FITNESS FOR A PARTICULAR PURPOSE.  See the
 *  GNU General Public License for more details.
 *
 *  You should have received a copy of the GNU General Public License
 *  along with this program.  If not, see <https://www.gnu.org/licenses/>.
 *
 * This file incorporates work covered by the following copyright and
 * permission notice:
 *
 *      Copyright 2013-2021 MultiMC Contributors
 *
 *      Licensed under the Apache License, Version 2.0 (the "License");
 *      you may not use this file except in compliance with the License.
 *      You may obtain a copy of the License at
 *
 *          http://www.apache.org/licenses/LICENSE-2.0
 *
 *      Unless required by applicable law or agreed to in writing, software
 *      distributed under the License is distributed on an "AS IS" BASIS,
 *      WITHOUT WARRANTIES OR CONDITIONS OF ANY KIND, either express or implied.
 *      See the License for the specific language governing permissions and
 *      limitations under the License.
 */

#include "ResourcePackFolderModel.h"
#include <qnamespace.h>
#include <qsize.h>

#include <QIcon>
#include <QStyle>

#include "Application.h"
#include "Version.h"

<<<<<<< HEAD
=======
#include "minecraft/mod/Resource.h"
#include "minecraft/mod/tasks/BasicFolderLoadTask.h"
>>>>>>> 4a40b53e
#include "minecraft/mod/tasks/LocalResourcePackParseTask.h"
#include "minecraft/mod/tasks/ResourceFolderLoadTask.h"

ResourcePackFolderModel::ResourcePackFolderModel(const QDir& dir, BaseInstance* instance, bool is_indexed, bool create_dir, QObject* parent)
    : ResourceFolderModel(dir, instance, is_indexed, create_dir, parent)
{
<<<<<<< HEAD
    m_column_names = QStringList({ "Enable", "Image", "Name", "Pack Format", "Last Modified", "Provider" });
    m_column_names_translated =
        QStringList({ tr("Enable"), tr("Image"), tr("Name"), tr("Pack Format"), tr("Last Modified"), tr("Provider") });
    m_column_sort_keys = { SortType::ENABLED, SortType::NAME, SortType::NAME, SortType::PACK_FORMAT, SortType::DATE, SortType::PROVIDER };
    m_column_resize_modes = { QHeaderView::Interactive, QHeaderView::Interactive, QHeaderView::Stretch, QHeaderView::Interactive,
                              QHeaderView::Interactive };
    m_columnsHideable = { false, true, false, true, true, true };
=======
    m_column_names = QStringList({ "Enable", "Image", "Name", "Pack Format", "Last Modified", "Size" });
    m_column_names_translated = QStringList({ tr("Enable"), tr("Image"), tr("Name"), tr("Pack Format"), tr("Last Modified"), tr("Size") });
    m_column_sort_keys = { SortType::ENABLED, SortType::NAME, SortType::NAME, SortType::PACK_FORMAT, SortType::DATE, SortType::SIZE };
    m_column_resize_modes = { QHeaderView::Interactive, QHeaderView::Interactive, QHeaderView::Stretch,
                              QHeaderView::Interactive, QHeaderView::Interactive, QHeaderView::Interactive };
    m_columnsHideable = { false, true, false, true, true, true };
    m_columnsHiddenByDefault = { false, false, false, false, false, false };
>>>>>>> 4a40b53e
}

QVariant ResourcePackFolderModel::data(const QModelIndex& index, int role) const
{
    if (!validateIndex(index))
        return {};

    int row = index.row();
    int column = index.column();

    switch (role) {
        case Qt::DisplayRole:
            switch (column) {
                case NameColumn:
                    return m_resources[row]->name();
                case PackFormatColumn: {
                    auto& resource = at(row);
                    auto pack_format = resource.packFormat();
                    if (pack_format == 0)
                        return tr("Unrecognized");

                    auto version_bounds = resource.compatibleVersions();
                    if (version_bounds.first.toString().isEmpty())
                        return QString::number(pack_format);

                    return QString("%1 (%2 - %3)")
                        .arg(QString::number(pack_format), version_bounds.first.toString(), version_bounds.second.toString());
                }
                case DateColumn:
                    return m_resources[row]->dateTimeChanged();
<<<<<<< HEAD
                case ProviderColumn:
                    return m_resources[row]->provider();
=======
                case SizeColumn:
                    return m_resources[row]->sizeStr();

>>>>>>> 4a40b53e
                default:
                    return {};
            }
        case Qt::DecorationRole: {
            if (column == NameColumn && (at(row).isSymLinkUnder(instDirPath()) || at(row).isMoreThanOneHardLink()))
                return APPLICATION->getThemedIcon("status-yellow");
            if (column == ImageColumn) {
                return at(row).image({ 32, 32 }, Qt::AspectRatioMode::KeepAspectRatioByExpanding);
            }
            return {};
        }
        case Qt::ToolTipRole: {
            if (column == PackFormatColumn) {
                //: The string being explained by this is in the format: ID (Lower version - Upper version)
                return tr("The resource pack format ID, as well as the Minecraft versions it was designed for.");
            }
            if (column == NameColumn) {
                if (at(row).isSymLinkUnder(instDirPath())) {
                    return m_resources[row]->internal_id() +
                           tr("\nWarning: This resource is symbolically linked from elsewhere. Editing it will also change the original."
                              "\nCanonical Path: %1")
                               .arg(at(row).fileinfo().canonicalFilePath());
                    ;
                }
                if (at(row).isMoreThanOneHardLink()) {
                    return m_resources[row]->internal_id() +
                           tr("\nWarning: This resource is hard linked elsewhere. Editing it will also change the original.");
                }
            }
            return m_resources[row]->internal_id();
        }
        case Qt::SizeHintRole:
            if (column == ImageColumn) {
                return QSize(32, 32);
            }
            return {};
        case Qt::CheckStateRole:
            switch (column) {
                case ActiveColumn:
                    return at(row).enabled() ? Qt::Checked : Qt::Unchecked;
                default:
                    return {};
            }
        default:
            return {};
    }
}

QVariant ResourcePackFolderModel::headerData(int section, [[maybe_unused]] Qt::Orientation orientation, int role) const
{
    switch (role) {
        case Qt::DisplayRole:
            switch (section) {
                case ActiveColumn:
                case NameColumn:
                case PackFormatColumn:
                case DateColumn:
                case ImageColumn:
<<<<<<< HEAD
                case ProviderColumn:
=======
                case SizeColumn:
>>>>>>> 4a40b53e
                    return columnNames().at(section);
                default:
                    return {};
            }

        case Qt::ToolTipRole:
            switch (section) {
                case ActiveColumn:
                    return tr("Is the resource pack enabled?");
                case NameColumn:
                    return tr("The name of the resource pack.");
                case PackFormatColumn:
                    //: The string being explained by this is in the format: ID (Lower version - Upper version)
                    return tr("The resource pack format ID, as well as the Minecraft versions it was designed for.");
                case DateColumn:
                    return tr("The date and time this resource pack was last changed (or added).");
<<<<<<< HEAD
                case ProviderColumn:
                    return tr("The source provider of the resource pack.");
=======
                case SizeColumn:
                    return tr("The size of the resource pack.");
>>>>>>> 4a40b53e
                default:
                    return {};
            }
        case Qt::SizeHintRole:
            if (section == ImageColumn) {
                return QSize(64, 0);
            }
            return {};
        default:
            return {};
    }
}

int ResourcePackFolderModel::columnCount(const QModelIndex& parent) const
{
    return parent.isValid() ? 0 : NUM_COLUMNS;
}

Task* ResourcePackFolderModel::createParseTask(Resource& resource)
{
    return new LocalResourcePackParseTask(m_next_resolution_ticket, static_cast<ResourcePack&>(resource));
}<|MERGE_RESOLUTION|>--- conflicted
+++ resolved
@@ -44,34 +44,20 @@
 #include "Application.h"
 #include "Version.h"
 
-<<<<<<< HEAD
-=======
-#include "minecraft/mod/Resource.h"
-#include "minecraft/mod/tasks/BasicFolderLoadTask.h"
->>>>>>> 4a40b53e
 #include "minecraft/mod/tasks/LocalResourcePackParseTask.h"
 #include "minecraft/mod/tasks/ResourceFolderLoadTask.h"
 
 ResourcePackFolderModel::ResourcePackFolderModel(const QDir& dir, BaseInstance* instance, bool is_indexed, bool create_dir, QObject* parent)
     : ResourceFolderModel(dir, instance, is_indexed, create_dir, parent)
 {
-<<<<<<< HEAD
-    m_column_names = QStringList({ "Enable", "Image", "Name", "Pack Format", "Last Modified", "Provider" });
+    m_column_names = QStringList({ "Enable", "Image", "Name", "Pack Format", "Last Modified", "Provider", "Size" });
     m_column_names_translated =
-        QStringList({ tr("Enable"), tr("Image"), tr("Name"), tr("Pack Format"), tr("Last Modified"), tr("Provider") });
-    m_column_sort_keys = { SortType::ENABLED, SortType::NAME, SortType::NAME, SortType::PACK_FORMAT, SortType::DATE, SortType::PROVIDER };
-    m_column_resize_modes = { QHeaderView::Interactive, QHeaderView::Interactive, QHeaderView::Stretch, QHeaderView::Interactive,
-                              QHeaderView::Interactive };
-    m_columnsHideable = { false, true, false, true, true, true };
-=======
-    m_column_names = QStringList({ "Enable", "Image", "Name", "Pack Format", "Last Modified", "Size" });
-    m_column_names_translated = QStringList({ tr("Enable"), tr("Image"), tr("Name"), tr("Pack Format"), tr("Last Modified"), tr("Size") });
-    m_column_sort_keys = { SortType::ENABLED, SortType::NAME, SortType::NAME, SortType::PACK_FORMAT, SortType::DATE, SortType::SIZE };
+        QStringList({ tr("Enable"), tr("Image"), tr("Name"), tr("Pack Format"), tr("Last Modified"), tr("Provider"), tr("Size") });
+    m_column_sort_keys = { SortType::ENABLED, SortType::NAME,     SortType::NAME, SortType::PACK_FORMAT,
+                           SortType::DATE,    SortType::PROVIDER, SortType::SIZE };
     m_column_resize_modes = { QHeaderView::Interactive, QHeaderView::Interactive, QHeaderView::Stretch,
                               QHeaderView::Interactive, QHeaderView::Interactive, QHeaderView::Interactive };
-    m_columnsHideable = { false, true, false, true, true, true };
-    m_columnsHiddenByDefault = { false, false, false, false, false, false };
->>>>>>> 4a40b53e
+    m_columnsHideable = { false, true, false, true, true, true, true };
 }
 
 QVariant ResourcePackFolderModel::data(const QModelIndex& index, int role) const
@@ -102,14 +88,10 @@
                 }
                 case DateColumn:
                     return m_resources[row]->dateTimeChanged();
-<<<<<<< HEAD
                 case ProviderColumn:
                     return m_resources[row]->provider();
-=======
                 case SizeColumn:
                     return m_resources[row]->sizeStr();
-
->>>>>>> 4a40b53e
                 default:
                     return {};
             }
@@ -168,11 +150,8 @@
                 case PackFormatColumn:
                 case DateColumn:
                 case ImageColumn:
-<<<<<<< HEAD
                 case ProviderColumn:
-=======
                 case SizeColumn:
->>>>>>> 4a40b53e
                     return columnNames().at(section);
                 default:
                     return {};
@@ -189,13 +168,10 @@
                     return tr("The resource pack format ID, as well as the Minecraft versions it was designed for.");
                 case DateColumn:
                     return tr("The date and time this resource pack was last changed (or added).");
-<<<<<<< HEAD
                 case ProviderColumn:
                     return tr("The source provider of the resource pack.");
-=======
                 case SizeColumn:
                     return tr("The size of the resource pack.");
->>>>>>> 4a40b53e
                 default:
                     return {};
             }
