// SPDX-License-Identifier: GPL-3.0-only
/*
 *  Prism Launcher - Minecraft Launcher
 *  Copyright (c) 2022 flowln <flowlnlnln@gmail.com>
 *  Copyright (C) 2022 Sefa Eyeoglu <contact@scrumplex.net>
 *
 *  This program is free software: you can redistribute it and/or modify
 *  it under the terms of the GNU General Public License as published by
 *  the Free Software Foundation, version 3.
 *
 *  This program is distributed in the hope that it will be useful,
 *  but WITHOUT ANY WARRANTY; without even the implied warranty of
 *  MERCHANTABILITY or FITNESS FOR A PARTICULAR PURPOSE.  See the
 *  GNU General Public License for more details.
 *
 *  You should have received a copy of the GNU General Public License
 *  along with this program.  If not, see <https://www.gnu.org/licenses/>.
 *
 * This file incorporates work covered by the following copyright and
 * permission notice:
 *
 *      Copyright 2013-2021 MultiMC Contributors
 *
 *      Licensed under the Apache License, Version 2.0 (the "License");
 *      you may not use this file except in compliance with the License.
 *      You may obtain a copy of the License at
 *
 *          http://www.apache.org/licenses/LICENSE-2.0
 *
 *      Unless required by applicable law or agreed to in writing, software
 *      distributed under the License is distributed on an "AS IS" BASIS,
 *      WITHOUT WARRANTIES OR CONDITIONS OF ANY KIND, either express or implied.
 *      See the License for the specific language governing permissions and
 *      limitations under the License.
 */

#include "Mod.h"
#include <qpixmap.h>

#include <QDir>
#include <QRegularExpression>
#include <QString>

#include "MTPixmapCache.h"
#include "MetadataHandler.h"
#include "Resource.h"
#include "Version.h"
#include "minecraft/mod/ModDetails.h"
#include "minecraft/mod/tasks/LocalModParseTask.h"

Mod::Mod(const QFileInfo& file) : Resource(file), m_local_details()
{
    m_enabled = (file.suffix() != "disabled");
}

void Mod::setDetails(const ModDetails& details)
{
    m_local_details = details;
}

int Mod::compare(const Resource& other, SortType type) const
{
    auto cast_other = dynamic_cast<Mod const*>(&other);
    if (!cast_other)
        return Resource::compare(other, type);

    switch (type) {
        default:
        case SortType::ENABLED:
        case SortType::NAME:
        case SortType::DATE:
        case SortType::SIZE:
            return Resource::compare(other, type);
        case SortType::VERSION: {
            auto this_ver = Version(version());
            auto other_ver = Version(cast_other->version());
            if (this_ver > other_ver)
                return 1;
            if (this_ver < other_ver)
                return -1;
            break;
        }
        case SortType::SIDE: {
            auto compare_result = QString::compare(side(), cast_other->side(), Qt::CaseInsensitive);
            if (compare_result != 0)
                return compare_result;
            break;
        }
        case SortType::MC_VERSIONS: {
            auto compare_result = QString::compare(mcVersions(), cast_other->mcVersions(), Qt::CaseInsensitive);
            if (compare_result != 0)
                return compare_result;
            break;
        }
        case SortType::LOADERS: {
            auto compare_result = QString::compare(loaders(), cast_other->loaders(), Qt::CaseInsensitive);
            if (compare_result != 0)
                return compare_result;
            break;
        }
        case SortType::RELEASE_TYPE: {
            auto compare_result = QString::compare(releaseType(), cast_other->releaseType(), Qt::CaseInsensitive);
            if (compare_result != 0)
                return compare_result;
            break;
        }
    }
    return 0;
}

bool Mod::applyFilter(QRegularExpression filter) const
{
    if (filter.match(description()).hasMatch())
        return true;

    for (auto& author : authors()) {
        if (filter.match(author).hasMatch()) {
            return true;
        }
    }

    return Resource::applyFilter(filter);
}

auto Mod::details() const -> const ModDetails&
{
    return m_local_details;
}

auto Mod::name() const -> QString
{
    auto d_name = details().name;
    if (!d_name.isEmpty())
        return d_name;

    return Resource::name();
}

auto Mod::version() const -> QString
{
    return details().version;
}

auto Mod::homeurl() const -> QString
{
    return details().homeurl;
}

auto Mod::metaurl() const -> QString
{
    if (metadata() == nullptr)
        return homeurl();
    return ModPlatform::getMetaURL(metadata()->provider, metadata()->project_id);
}

auto Mod::loaders() const -> QString
{
    if (metadata()) {
        QStringList loaders;
        auto modLoaders = metadata()->loaders;
        for (auto loader : { ModPlatform::NeoForge, ModPlatform::Forge, ModPlatform::Cauldron, ModPlatform::LiteLoader, ModPlatform::Fabric,
                             ModPlatform::Quilt }) {
            if (modLoaders & loader) {
                loaders << getModLoaderAsString(loader);
            }
        }
        return loaders.join(", ");
    }

    return {};
}

auto Mod::side() const -> QString
{
    if (metadata())
        return Metadata::modSideToString(metadata()->side);

<<<<<<< HEAD
    return Metadata::modSideToString(Metadata::ModSide::UniversalSide);
=======
    m_local_details = std::move(details);
    if (metadata)
        setMetadata(std::move(metadata));
    if (!iconPath().isEmpty()) {
        m_packImageCacheKey.wasReadAttempt = false;
    }
>>>>>>> 79439a02
}

auto Mod::mcVersions() const -> QString
{
    if (metadata())
        return metadata()->mcVersions.join(", ");

    return {};
}

auto Mod::releaseType() const -> QString
{
    if (metadata())
        return metadata()->releaseType.toString();

    return ModPlatform::IndexedVersionType().toString();
}

auto Mod::description() const -> QString
{
    return details().description;
}

auto Mod::authors() const -> QStringList
{
    return details().authors;
}

void Mod::finishResolvingWithDetails(ModDetails&& details)
{
    m_is_resolving = false;
    m_is_resolved = true;

    m_local_details = std::move(details);
    if (!iconPath().isEmpty()) {
        m_pack_image_cache_key.was_read_attempt = false;
    }
}

auto Mod::licenses() const -> const QList<ModLicense>&
{
    return details().licenses;
}

auto Mod::issueTracker() const -> QString
{
    return details().issue_tracker;
}

QPixmap Mod::setIcon(QImage new_image) const
{
    QMutexLocker locker(&m_data_lock);

    Q_ASSERT(!new_image.isNull());

    if (m_packImageCacheKey.key.isValid())
        PixmapCache::remove(m_packImageCacheKey.key);

    // scale the image to avoid flooding the pixmapcache
    auto pixmap =
        QPixmap::fromImage(new_image.scaled({ 64, 64 }, Qt::AspectRatioMode::KeepAspectRatioByExpanding, Qt::SmoothTransformation));

    m_packImageCacheKey.key = PixmapCache::insert(pixmap);
    m_packImageCacheKey.wasEverUsed = true;
    m_packImageCacheKey.wasReadAttempt = true;
    return pixmap;
}

QPixmap Mod::icon(QSize size, Qt::AspectRatioMode mode) const
{
    auto pixmap_transform = [&size, &mode](QPixmap pixmap) {
        if (size.isNull())
            return pixmap;
        return pixmap.scaled(size, mode, Qt::SmoothTransformation);
    };

    QPixmap cached_image;
    if (PixmapCache::find(m_packImageCacheKey.key, &cached_image)) {
        return pixmap_transform(cached_image);
    }

    // No valid image we can get
    if ((!m_packImageCacheKey.wasEverUsed && m_packImageCacheKey.wasReadAttempt) || iconPath().isEmpty())
        return {};

    if (m_packImageCacheKey.wasEverUsed) {
        qDebug() << "Mod" << name() << "Had it's icon evicted from the cache. reloading...";
        PixmapCache::markCacheMissByEviciton();
    }
    // Image got evicted from the cache or an attempt to load it has not been made. load it and retry.
    m_packImageCacheKey.wasReadAttempt = true;
    if (ModUtils::loadIconFile(*this, &cached_image)) {
        return pixmap_transform(cached_image);
    }
    // Image failed to load
    return {};
}

bool Mod::valid() const
{
    return !m_local_details.mod_id.isEmpty();
}<|MERGE_RESOLUTION|>--- conflicted
+++ resolved
@@ -175,52 +175,43 @@
     if (metadata())
         return Metadata::modSideToString(metadata()->side);
 
-<<<<<<< HEAD
     return Metadata::modSideToString(Metadata::ModSide::UniversalSide);
-=======
+}
+
+auto Mod::mcVersions() const -> QString
+{
+    if (metadata())
+        return metadata()->mcVersions.join(", ");
+
+    return {};
+}
+
+auto Mod::releaseType() const -> QString
+{
+    if (metadata())
+        return metadata()->releaseType.toString();
+
+    return ModPlatform::IndexedVersionType().toString();
+}
+
+auto Mod::description() const -> QString
+{
+    return details().description;
+}
+
+auto Mod::authors() const -> QStringList
+{
+    return details().authors;
+}
+
+void Mod::finishResolvingWithDetails(ModDetails&& details)
+{
+    m_is_resolving = false;
+    m_is_resolved = true;
+
     m_local_details = std::move(details);
-    if (metadata)
-        setMetadata(std::move(metadata));
     if (!iconPath().isEmpty()) {
         m_packImageCacheKey.wasReadAttempt = false;
-    }
->>>>>>> 79439a02
-}
-
-auto Mod::mcVersions() const -> QString
-{
-    if (metadata())
-        return metadata()->mcVersions.join(", ");
-
-    return {};
-}
-
-auto Mod::releaseType() const -> QString
-{
-    if (metadata())
-        return metadata()->releaseType.toString();
-
-    return ModPlatform::IndexedVersionType().toString();
-}
-
-auto Mod::description() const -> QString
-{
-    return details().description;
-}
-
-auto Mod::authors() const -> QStringList
-{
-    return details().authors;
-}
-
-void Mod::finishResolvingWithDetails(ModDetails&& details)
-{
-    m_is_resolving = false;
-    m_is_resolved = true;
-
-    m_local_details = std::move(details);
-    if (!iconPath().isEmpty()) {
-        m_pack_image_cache_key.was_read_attempt = false;
     }
 }
 
