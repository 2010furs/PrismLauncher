// SPDX-License-Identifier: GPL-3.0-only
/*
 *  Prism Launcher - Minecraft Launcher
 *  Copyright (c) 2022 flowln <flowlnlnln@gmail.com>
 *  Copyright (C) 2022 Sefa Eyeoglu <contact@scrumplex.net>
 *
 *  This program is free software: you can redistribute it and/or modify
 *  it under the terms of the GNU General Public License as published by
 *  the Free Software Foundation, version 3.
 *
 *  This program is distributed in the hope that it will be useful,
 *  but WITHOUT ANY WARRANTY; without even the implied warranty of
 *  MERCHANTABILITY or FITNESS FOR A PARTICULAR PURPOSE.  See the
 *  GNU General Public License for more details.
 *
 *  You should have received a copy of the GNU General Public License
 *  along with this program.  If not, see <https://www.gnu.org/licenses/>.
 *
 * This file incorporates work covered by the following copyright and
 * permission notice:
 *
 *      Copyright 2013-2021 MultiMC Contributors
 *
 *      Licensed under the Apache License, Version 2.0 (the "License");
 *      you may not use this file except in compliance with the License.
 *      You may obtain a copy of the License at
 *
 *          http://www.apache.org/licenses/LICENSE-2.0
 *
 *      Unless required by applicable law or agreed to in writing, software
 *      distributed under the License is distributed on an "AS IS" BASIS,
 *      WITHOUT WARRANTIES OR CONDITIONS OF ANY KIND, either express or implied.
 *      See the License for the specific language governing permissions and
 *      limitations under the License.
 */
#include <QCoreApplication>

#include "Application.h"

#include "TexturePackFolderModel.h"

#include "minecraft/mod/tasks/LocalTexturePackParseTask.h"
#include "minecraft/mod/tasks/ResourceFolderLoadTask.h"

TexturePackFolderModel::TexturePackFolderModel(const QDir& dir, BaseInstance* instance, bool is_indexed, bool create_dir, QObject* parent)
    : ResourceFolderModel(QDir(dir), instance, is_indexed, create_dir, parent)
{
    m_column_names = QStringList({ "Enable", "Image", "Name", "Last Modified", "Provider" });
    m_column_names_translated = QStringList({ tr("Enable"), tr("Image"), tr("Name"), tr("Last Modified"), tr("Provider") });
    m_column_sort_keys = { SortType::ENABLED, SortType::NAME, SortType::NAME, SortType::DATE };
<<<<<<< HEAD
    m_column_resize_modes = { QHeaderView::ResizeToContents, QHeaderView::Interactive, QHeaderView::Stretch,
                              QHeaderView::ResizeToContents };
    m_columnsHideable = { false, true, false, true, true };
=======
    m_column_resize_modes = { QHeaderView::Interactive, QHeaderView::Interactive, QHeaderView::Stretch, QHeaderView::Interactive };
    m_columnsHideable = { false, true, false, true };
}

Task* TexturePackFolderModel::createUpdateTask()
{
    return new BasicFolderLoadTask(m_dir, [](QFileInfo const& entry) { return makeShared<TexturePack>(entry); });
>>>>>>> 7bce88e8
}

Task* TexturePackFolderModel::createParseTask(Resource& resource)
{
    return new LocalTexturePackParseTask(m_next_resolution_ticket, static_cast<TexturePack&>(resource));
}

QVariant TexturePackFolderModel::data(const QModelIndex& index, int role) const
{
    if (!validateIndex(index))
        return {};

    int row = index.row();
    int column = index.column();

    switch (role) {
        case Qt::DisplayRole:
            switch (column) {
                case NameColumn:
                    return m_resources[row]->name();
                case DateColumn:
                    return m_resources[row]->dateTimeChanged();
                case ProviderColumn:
                    return m_resources[row]->provider();
                default:
                    return {};
            }
        case Qt::ToolTipRole:
            if (column == NameColumn) {
                if (at(row)->isSymLinkUnder(instDirPath())) {
                    return m_resources[row]->internal_id() +
                           tr("\nWarning: This resource is symbolically linked from elsewhere. Editing it will also change the original."
                              "\nCanonical Path: %1")
                               .arg(at(row)->fileinfo().canonicalFilePath());
                    ;
                }
                if (at(row)->isMoreThanOneHardLink()) {
                    return m_resources[row]->internal_id() +
                           tr("\nWarning: This resource is hard linked elsewhere. Editing it will also change the original.");
                }
            }

            return m_resources[row]->internal_id();
        case Qt::DecorationRole: {
            if (column == NameColumn && (at(row)->isSymLinkUnder(instDirPath()) || at(row)->isMoreThanOneHardLink()))
                return APPLICATION->getThemedIcon("status-yellow");
            if (column == ImageColumn) {
                return at(row)->image({ 32, 32 }, Qt::AspectRatioMode::KeepAspectRatioByExpanding);
            }
            return {};
        }
        case Qt::SizeHintRole:
            if (column == ImageColumn) {
                return QSize(32, 32);
            }
            return {};
        case Qt::CheckStateRole:
            if (column == ActiveColumn) {
                return m_resources[row]->enabled() ? Qt::Checked : Qt::Unchecked;
            }
            return {};
        default:
            return {};
    }
}

QVariant TexturePackFolderModel::headerData(int section, [[maybe_unused]] Qt::Orientation orientation, int role) const
{
    switch (role) {
        case Qt::DisplayRole:
            switch (section) {
                case ActiveColumn:
                case NameColumn:
                case DateColumn:
                case ImageColumn:
                case ProviderColumn:
                    return columnNames().at(section);
                default:
                    return {};
            }
        case Qt::ToolTipRole: {
            switch (section) {
                case ActiveColumn:
                    return tr("Is the texture pack enabled?");
                case NameColumn:
                    return tr("The name of the texture pack.");
                case DateColumn:
                    return tr("The date and time this texture pack was last changed (or added).");
                case ProviderColumn:
                    return tr("The source provider of the texture pack.");
                default:
                    return {};
            }
        }
        default:
            break;
    }

    return {};
}

int TexturePackFolderModel::columnCount(const QModelIndex& parent) const
{
    return parent.isValid() ? 0 : NUM_COLUMNS;
}<|MERGE_RESOLUTION|>--- conflicted
+++ resolved
@@ -48,19 +48,13 @@
     m_column_names = QStringList({ "Enable", "Image", "Name", "Last Modified", "Provider" });
     m_column_names_translated = QStringList({ tr("Enable"), tr("Image"), tr("Name"), tr("Last Modified"), tr("Provider") });
     m_column_sort_keys = { SortType::ENABLED, SortType::NAME, SortType::NAME, SortType::DATE };
-<<<<<<< HEAD
-    m_column_resize_modes = { QHeaderView::ResizeToContents, QHeaderView::Interactive, QHeaderView::Stretch,
-                              QHeaderView::ResizeToContents };
+    m_column_resize_modes = { QHeaderView::Interactive, QHeaderView::Interactive, QHeaderView::Stretch, QHeaderView::Interactive };
     m_columnsHideable = { false, true, false, true, true };
-=======
-    m_column_resize_modes = { QHeaderView::Interactive, QHeaderView::Interactive, QHeaderView::Stretch, QHeaderView::Interactive };
-    m_columnsHideable = { false, true, false, true };
 }
 
 Task* TexturePackFolderModel::createUpdateTask()
 {
     return new BasicFolderLoadTask(m_dir, [](QFileInfo const& entry) { return makeShared<TexturePack>(entry); });
->>>>>>> 7bce88e8
 }
 
 Task* TexturePackFolderModel::createParseTask(Resource& resource)
