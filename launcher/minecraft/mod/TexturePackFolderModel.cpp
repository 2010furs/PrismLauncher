--- conflicted
+++ resolved
@@ -45,20 +45,12 @@
 
 TexturePackFolderModel::TexturePackFolderModel(const QString& dir, BaseInstance* instance) : ResourceFolderModel(QDir(dir), instance)
 {
-<<<<<<< HEAD
     m_column_names = QStringList({ "Enable", "Image", "Name", "Last Modified", "Size" });
     m_column_names_translated = QStringList({ tr("Enable"), tr("Image"), tr("Name"), tr("Last Modified"), tr("Size") });
     m_column_sort_keys = { SortType::ENABLED, SortType::NAME, SortType::NAME, SortType::DATE, SortType::SIZE };
-    m_column_resize_modes = { QHeaderView::ResizeToContents, QHeaderView::Interactive, QHeaderView::Stretch, QHeaderView::ResizeToContents,
-                              QHeaderView::ResizeToContents };
+    m_column_resize_modes = { QHeaderView::Interactive, QHeaderView::Interactive, QHeaderView::Stretch, QHeaderView::Interactive,
+                              QHeaderView::Interactive };
     m_columnsHideable = { false, true, false, true, true };
-=======
-    m_column_names = QStringList({ "Enable", "Image", "Name", "Last Modified" });
-    m_column_names_translated = QStringList({ tr("Enable"), tr("Image"), tr("Name"), tr("Last Modified") });
-    m_column_sort_keys = { SortType::ENABLED, SortType::NAME, SortType::NAME, SortType::DATE };
-    m_column_resize_modes = { QHeaderView::Interactive, QHeaderView::Interactive, QHeaderView::Stretch, QHeaderView::Interactive };
-    m_columnsHideable = { false, true, false, true };
->>>>>>> 1150249c
 }
 
 Task* TexturePackFolderModel::createUpdateTask()
