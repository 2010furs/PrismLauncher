--- conflicted
+++ resolved
@@ -90,11 +90,7 @@
     return node.value_or(0);
 }
 
-<<<<<<< HEAD
 auto V1::createModFormat([[maybe_unused]] const QDir& index_dir,
-=======
-auto V1::createModFormat([[maybe_unused]] QDir& index_dir,
->>>>>>> 4a40b53e
                          ModPlatform::IndexedPack& mod_pack,
                          ModPlatform::IndexedVersion& mod_version) -> Mod
 {
@@ -124,7 +120,7 @@
     mod.releaseType = mod_version.version_type;
 
     mod.version_number = mod_version.version_number;
-    if (mod.version_number.isNull()) // on CurseForge, there is only a version name - not a versio
+    if (mod.version_number.isNull()) // on CurseForge, there is only a version name - not a version number
         mod.version_number = mod_version.version;
 
     return mod;
@@ -351,10 +347,7 @@
             mod.provider = Provider::FLAME;
             mod.file_id = intEntry(*mod_provider_table, "file-id");
             mod.project_id = intEntry(*mod_provider_table, "project-id");
-<<<<<<< HEAD
             mod.version_number = stringEntry(*mod_provider_table, "x-prismlauncher-version-number");
-=======
->>>>>>> 4a40b53e
         } else if ((mod_provider_table = update_table[ModPlatform::ProviderCapabilities::name(Provider::MODRINTH)].as_table())) {
             mod.provider = Provider::MODRINTH;
             mod.mod_id() = stringEntry(*mod_provider_table, "mod-id");
