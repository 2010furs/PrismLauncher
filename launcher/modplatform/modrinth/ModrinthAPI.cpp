// SPDX-FileCopyrightText: 2023 flowln <flowlnlnln@gmail.com>
//
// SPDX-License-Identifier: GPL-3.0-only

#include "ModrinthAPI.h"

#include "Application.h"
#include "Json.h"
#include "net/ApiDownload.h"
#include "net/ApiUpload.h"
#include "net/NetJob.h"
#include "net/Upload.h"

Task::Ptr ModrinthAPI::currentVersion(QString hash, QString hash_format, std::shared_ptr<QByteArray> response)
{
    auto netJob = makeShared<NetJob>(QString("Modrinth::GetCurrentVersion"), APPLICATION->network());

    netJob->addNetAction(Net::ApiDownload::makeByteArray(
        QString(BuildConfig.MODRINTH_PROD_URL + "/version_file/%1?algorithm=%2").arg(hash, hash_format), response));

    return netJob;
}

Task::Ptr ModrinthAPI::currentVersions(const QStringList& hashes, QString hash_format, std::shared_ptr<QByteArray> response)
{
    auto netJob = makeShared<NetJob>(QString("Modrinth::GetCurrentVersions"), APPLICATION->network());

    QJsonObject body_obj;

    Json::writeStringList(body_obj, "hashes", hashes);
    Json::writeString(body_obj, "algorithm", hash_format);

    QJsonDocument body(body_obj);
    auto body_raw = body.toJson();

    netJob->addNetAction(Net::ApiUpload::makeByteArray(QString(BuildConfig.MODRINTH_PROD_URL + "/version_files"), response, body_raw));

    return netJob;
}

Task::Ptr ModrinthAPI::latestVersion(QString hash,
                                     QString hash_format,
                                     std::optional<std::list<Version>> mcVersions,
                                     std::optional<ModPlatform::ModLoaderTypes> loaders,
                                     std::shared_ptr<QByteArray> response)
{
    auto netJob = makeShared<NetJob>(QString("Modrinth::GetLatestVersion"), APPLICATION->network());

    QJsonObject body_obj;

    if (loaders.has_value())
        Json::writeStringList(body_obj, "loaders", getModLoaderStrings(loaders.value()));

    if (mcVersions.has_value()) {
        QStringList game_versions;
        for (auto& ver : mcVersions.value()) {
            game_versions.append(ver.toString());
        }
        Json::writeStringList(body_obj, "game_versions", game_versions);
    }

    QJsonDocument body(body_obj);
    auto body_raw = body.toJson();

    netJob->addNetAction(Net::ApiUpload::makeByteArray(
        QString(BuildConfig.MODRINTH_PROD_URL + "/version_file/%1/update?algorithm=%2").arg(hash, hash_format), response, body_raw));

    return netJob;
}

Task::Ptr ModrinthAPI::latestVersions(const QStringList& hashes,
                                      QString hash_format,
                                      std::optional<std::list<Version>> mcVersions,
                                      std::optional<ModPlatform::ModLoaderTypes> loaders,
                                      std::shared_ptr<QByteArray> response)
{
    auto netJob = makeShared<NetJob>(QString("Modrinth::GetLatestVersions"), APPLICATION->network());

    QJsonObject body_obj;

    Json::writeStringList(body_obj, "hashes", hashes);
    Json::writeString(body_obj, "algorithm", hash_format);

    if (loaders.has_value())
        Json::writeStringList(body_obj, "loaders", getModLoaderStrings(loaders.value()));

    if (mcVersions.has_value()) {
        QStringList game_versions;
        for (auto& ver : mcVersions.value()) {
            game_versions.append(ver.toString());
        }
        Json::writeStringList(body_obj, "game_versions", game_versions);
    }

    QJsonDocument body(body_obj);
    auto body_raw = body.toJson();

    netJob->addNetAction(
        Net::ApiUpload::makeByteArray(QString(BuildConfig.MODRINTH_PROD_URL + "/version_files/update"), response, body_raw));

    return netJob;
}

Task::Ptr ModrinthAPI::getProjects(QStringList addonIds, std::shared_ptr<QByteArray> response) const
{
    auto netJob = makeShared<NetJob>(QString("Modrinth::GetProjects"), APPLICATION->network());
    auto searchUrl = getMultipleModInfoURL(addonIds);

    netJob->addNetAction(Net::ApiDownload::makeByteArray(QUrl(searchUrl), response));

    return netJob;
}

QList<ResourceAPI::SortingMethod> ModrinthAPI::getSortingMethods() const
{
<<<<<<< HEAD
    return s_sorts;
}

Task::Ptr ModrinthAPI::getModCategories(std::shared_ptr<QByteArray> response)
{
    auto netJob = makeShared<NetJob>(QString("Modrinth::GetCategories"), APPLICATION->network());
    netJob->addNetAction(Net::ApiDownload::makeByteArray(QUrl(BuildConfig.MODRINTH_PROD_URL + "/tag/category"), response));
    QObject::connect(netJob.get(), &Task::failed, [](QString msg) { qDebug() << "Modrinth failed to get categories:" << msg; });
    return netJob;
}

QList<ModPlatform::Category> ModrinthAPI::loadModCategories(std::shared_ptr<QByteArray> response)
{
    QList<ModPlatform::Category> categories;
    QJsonParseError parse_error{};
    QJsonDocument doc = QJsonDocument::fromJson(*response, &parse_error);
    if (parse_error.error != QJsonParseError::NoError) {
        qWarning() << "Error while parsing JSON response from categories at " << parse_error.offset
                   << " reason: " << parse_error.errorString();
        qWarning() << *response;
        return categories;
    }

    try {
        auto arr = Json::requireArray(doc);

        for (auto val : arr) {
            auto cat = Json::requireObject(val);
            auto name = Json::requireString(cat, "name");
            if (Json::ensureString(cat, "project_type", "") == "mod")
                categories.push_back({ name, name });
        }

    } catch (Json::JsonException& e) {
        qCritical() << "Failed to parse response from a version request.";
        qCritical() << e.what();
        qDebug() << doc;
    }
    return categories;
};
=======
    // https://docs.modrinth.com/api-spec/#tag/projects/operation/searchProjects
    return { { 1, "relevance", QObject::tr("Sort by Relevance") },
             { 2, "downloads", QObject::tr("Sort by Downloads") },
             { 3, "follows", QObject::tr("Sort by Follows") },
             { 4, "newest", QObject::tr("Sort by Newest") },
             { 5, "updated", QObject::tr("Sort by Last Updated") } };
}
>>>>>>> 1150249c
<|MERGE_RESOLUTION|>--- conflicted
+++ resolved
@@ -113,8 +113,12 @@
 
 QList<ResourceAPI::SortingMethod> ModrinthAPI::getSortingMethods() const
 {
-<<<<<<< HEAD
-    return s_sorts;
+    // https://docs.modrinth.com/api-spec/#tag/projects/operation/searchProjects
+    return { { 1, "relevance", QObject::tr("Sort by Relevance") },
+             { 2, "downloads", QObject::tr("Sort by Downloads") },
+             { 3, "follows", QObject::tr("Sort by Follows") },
+             { 4, "newest", QObject::tr("Sort by Newest") },
+             { 5, "updated", QObject::tr("Sort by Last Updated") } };
 }
 
 Task::Ptr ModrinthAPI::getModCategories(std::shared_ptr<QByteArray> response)
@@ -153,13 +157,4 @@
         qDebug() << doc;
     }
     return categories;
-};
-=======
-    // https://docs.modrinth.com/api-spec/#tag/projects/operation/searchProjects
-    return { { 1, "relevance", QObject::tr("Sort by Relevance") },
-             { 2, "downloads", QObject::tr("Sort by Downloads") },
-             { 3, "follows", QObject::tr("Sort by Follows") },
-             { 4, "newest", QObject::tr("Sort by Newest") },
-             { 5, "updated", QObject::tr("Sort by Last Updated") } };
-}
->>>>>>> 1150249c
+};