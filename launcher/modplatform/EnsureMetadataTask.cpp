#include "EnsureMetadataTask.h"

#include <MurmurHash2.h>
#include <QDebug>

#include "Application.h"
#include "Json.h"

#include "minecraft/mod/Mod.h"
#include "minecraft/mod/tasks/LocalResourceUpdateTask.h"

#include "modplatform/flame/FlameAPI.h"
#include "modplatform/flame/FlameModIndex.h"
#include "modplatform/helpers/HashUtils.h"
#include "modplatform/modrinth/ModrinthAPI.h"
#include "modplatform/modrinth/ModrinthPackIndex.h"

static ModrinthAPI modrinth_api;
static FlameAPI flame_api;

EnsureMetadataTask::EnsureMetadataTask(Resource* resource, QDir dir, ModPlatform::ResourceProvider prov)
    : Task(nullptr), m_index_dir(dir), m_provider(prov), m_hashing_task(nullptr), m_current_task(nullptr)
{
    auto hash_task = createNewHash(resource);
    if (!hash_task)
        return;
    connect(hash_task.get(), &Hashing::Hasher::resultsReady, [this, resource](QString hash) { m_resources.insert(hash, resource); });
    connect(hash_task.get(), &Task::failed, [this, resource] { emitFail(resource, "", RemoveFromList::No); });
    hash_task->start();
}

EnsureMetadataTask::EnsureMetadataTask(QList<Resource*>& resources, QDir dir, ModPlatform::ResourceProvider prov)
    : Task(nullptr), m_index_dir(dir), m_provider(prov), m_current_task(nullptr)
{
    m_hashing_task.reset(new ConcurrentTask(this, "MakeHashesTask", APPLICATION->settings()->get("NumberOfConcurrentTasks").toInt()));
    for (auto* resource : resources) {
        auto hash_task = createNewHash(resource);
        if (!hash_task)
            continue;
        connect(hash_task.get(), &Hashing::Hasher::resultsReady, [this, resource](QString hash) { m_resources.insert(hash, resource); });
        connect(hash_task.get(), &Task::failed, [this, resource] { emitFail(resource, "", RemoveFromList::No); });
        m_hashing_task->addTask(hash_task);
    }
}
EnsureMetadataTask::EnsureMetadataTask(QHash<QString, Mod*>& mods, QDir dir, ModPlatform::ResourceProvider prov)
    : Task(nullptr), m_mods(mods), m_index_dir(dir), m_provider(prov), m_current_task(nullptr)
{}

Hashing::Hasher::Ptr EnsureMetadataTask::createNewHash(Resource* resource)
{
    if (!resource || !resource->valid() || resource->type() == ResourceType::FOLDER)
        return nullptr;

    return Hashing::createHasher(resource->fileinfo().absoluteFilePath(), m_provider);
}

QString EnsureMetadataTask::getExistingHash(Resource* resource)
{
    // Check for already computed hashes
    // (linear on the number of mods vs. linear on the size of the mod's JAR)
    auto it = m_resources.keyValueBegin();
    while (it != m_resources.keyValueEnd()) {
        if ((*it).second == resource)
            break;
        it++;
    }

    // We already have the hash computed
    if (it != m_resources.keyValueEnd()) {
        return (*it).first;
    }

    // No existing hash
    return {};
}

bool EnsureMetadataTask::abort()
{
    // Prevent sending signals to a dead object
    disconnect(this, 0, 0, 0);

    if (m_current_task)
        return m_current_task->abort();
    return true;
}

void EnsureMetadataTask::executeTask()
{
    setStatus(tr("Checking if resources have metadata..."));

    for (auto* resource : m_resources) {
        if (!resource->valid()) {
            qDebug() << "Resource" << resource->name() << "is invalid!";
            emitFail(resource);
            continue;
        }

        // They already have the right metadata :o
        if (resource->status() != ResourceStatus::NO_METADATA && resource->metadata() && resource->metadata()->provider == m_provider) {
            qDebug() << "Resource" << resource->name() << "already has metadata!";
            emitReady(resource);
            continue;
        }

        // Folders don't have metadata
        if (resource->type() == ResourceType::FOLDER) {
            emitReady(resource);
        }
    }

    Task::Ptr version_task;

    switch (m_provider) {
        case (ModPlatform::ResourceProvider::MODRINTH):
            version_task = modrinthVersionsTask();
            break;
        case (ModPlatform::ResourceProvider::FLAME):
            version_task = flameVersionsTask();
            break;
    }

    auto invalidade_leftover = [this] {
        for (auto resource = m_resources.constBegin(); resource != m_resources.constEnd(); resource++)
            emitFail(resource.value(), resource.key(), RemoveFromList::No);
        m_resources.clear();

        emitSucceeded();
    };

    connect(version_task.get(), &Task::finished, this, [this, invalidade_leftover] {
        Task::Ptr project_task;

        switch (m_provider) {
            case (ModPlatform::ResourceProvider::MODRINTH):
                project_task = modrinthProjectsTask();
                break;
            case (ModPlatform::ResourceProvider::FLAME):
                project_task = flameProjectsTask();
                break;
        }

        if (!project_task) {
            invalidade_leftover();
            return;
        }

        connect(project_task.get(), &Task::finished, this, [=] {
            invalidade_leftover();
            project_task->deleteLater();
            if (m_current_task)
                m_current_task.reset();
        });
        connect(project_task.get(), &Task::failed, this, &EnsureMetadataTask::emitFailed);

        m_current_task = project_task;
        project_task->start();
    });

    connect(version_task.get(), &Task::finished, [=] {
        version_task->deleteLater();
        if (m_current_task)
            m_current_task.reset();
    });

<<<<<<< HEAD
    if (m_resources.size() > 1)
        setStatus(tr("Requesting metadata information from %1...").arg(ModPlatform::ProviderCapabilities::readableName(m_provider)));
    else if (!m_resources.empty())
        setStatus(tr("Requesting metadata information from %1 for '%2'...")
                      .arg(ModPlatform::ProviderCapabilities::readableName(m_provider), m_resources.begin().value()->name()));
=======
    if (m_mods.size() > 1)
        setStatus(tr("Requesting metadata information from %1...").arg(ModPlatform::ProviderCapabilities::readableName(m_provider)));
    else if (!m_mods.empty())
        setStatus(tr("Requesting metadata information from %1 for '%2'...")
                      .arg(ModPlatform::ProviderCapabilities::readableName(m_provider), m_mods.begin().value()->name()));
>>>>>>> 4a40b53e

    m_current_task = version_task;
    version_task->start();
}

void EnsureMetadataTask::emitReady(Resource* resource, QString key, RemoveFromList remove)
{
    if (!resource) {
        qCritical() << "Tried to mark a null resource as ready.";
        if (!key.isEmpty())
            m_resources.remove(key);

        return;
    }

    qDebug() << QString("Generated metadata for %1").arg(resource->name());
    emit metadataReady(resource);

    if (remove == RemoveFromList::Yes) {
        if (key.isEmpty())
            key = getExistingHash(resource);
        m_resources.remove(key);
    }
}

void EnsureMetadataTask::emitFail(Resource* resource, QString key, RemoveFromList remove)
{
    if (!resource) {
        qCritical() << "Tried to mark a null resource as failed.";
        if (!key.isEmpty())
            m_resources.remove(key);

        return;
    }

    qDebug() << QString("Failed to generate metadata for %1").arg(resource->name());
    emit metadataFailed(resource);

    if (remove == RemoveFromList::Yes) {
        if (key.isEmpty())
            key = getExistingHash(resource);
        m_resources.remove(key);
    }
}

// Modrinth

Task::Ptr EnsureMetadataTask::modrinthVersionsTask()
{
    auto hash_type = ModPlatform::ProviderCapabilities::hashType(ModPlatform::ResourceProvider::MODRINTH).first();

    auto response = std::make_shared<QByteArray>();
    auto ver_task = modrinth_api.currentVersions(m_resources.keys(), hash_type, response);

    // Prevents unfortunate timings when aborting the task
    if (!ver_task)
        return Task::Ptr{ nullptr };

    connect(ver_task.get(), &Task::succeeded, this, [this, response] {
        QJsonParseError parse_error{};
        QJsonDocument doc = QJsonDocument::fromJson(*response, &parse_error);
        if (parse_error.error != QJsonParseError::NoError) {
            qWarning() << "Error while parsing JSON response from Modrinth::CurrentVersions at " << parse_error.offset
                       << " reason: " << parse_error.errorString();
            qWarning() << *response;

            failed(parse_error.errorString());
            return;
        }

        try {
            auto entries = Json::requireObject(doc);
            for (auto& hash : m_resources.keys()) {
                auto resource = m_resources.find(hash).value();
                try {
                    auto entry = Json::requireObject(entries, hash);

                    setStatus(tr("Parsing API response from Modrinth for '%1'...").arg(resource->name()));
                    qDebug() << "Getting version for" << resource->name() << "from Modrinth";

                    m_temp_versions.insert(hash, Modrinth::loadIndexedPackVersion(entry));
                } catch (Json::JsonException& e) {
                    qDebug() << e.cause();
                    qDebug() << entries;

                    emitFail(resource);
                }
            }
        } catch (Json::JsonException& e) {
            qDebug() << e.cause();
            qDebug() << doc;
        }
    });

    return ver_task;
}

Task::Ptr EnsureMetadataTask::modrinthProjectsTask()
{
    QHash<QString, QString> addonIds;
    for (auto const& data : m_temp_versions)
        addonIds.insert(data.addonId.toString(), data.hash);

    auto response = std::make_shared<QByteArray>();
    Task::Ptr proj_task;

    if (addonIds.isEmpty()) {
        qWarning() << "No addonId found!";
    } else if (addonIds.size() == 1) {
        proj_task = modrinth_api.getProject(*addonIds.keyBegin(), response);
    } else {
        proj_task = modrinth_api.getProjects(addonIds.keys(), response);
    }

    // Prevents unfortunate timings when aborting the task
    if (!proj_task)
        return Task::Ptr{ nullptr };

    connect(proj_task.get(), &Task::succeeded, this, [this, response, addonIds] {
        QJsonParseError parse_error{};
        auto doc = QJsonDocument::fromJson(*response, &parse_error);
        if (parse_error.error != QJsonParseError::NoError) {
            qWarning() << "Error while parsing JSON response from Modrinth projects task at " << parse_error.offset
                       << " reason: " << parse_error.errorString();
            qWarning() << *response;
            return;
        }

        QJsonArray entries;

        try {
            if (addonIds.size() == 1)
                entries = { doc.object() };
            else
                entries = Json::requireArray(doc);
        } catch (Json::JsonException& e) {
            qDebug() << e.cause();
            qDebug() << doc;
        }

        for (auto entry : entries) {
            ModPlatform::IndexedPack pack;

            try {
                auto entry_obj = Json::requireObject(entry);

                Modrinth::loadIndexedPack(pack, entry_obj);
            } catch (Json::JsonException& e) {
                qDebug() << e.cause();
                qDebug() << doc;

                // Skip this entry, since it has problems
                continue;
            }

            auto hash = addonIds.find(pack.addonId.toString()).value();

            auto resource_iter = m_resources.find(hash);
            if (resource_iter == m_resources.end()) {
                qWarning() << "Invalid project id from the API response.";
                continue;
            }

            auto* resource = resource_iter.value();

            try {
                setStatus(tr("Parsing API response from Modrinth for '%1'...").arg(resource->name()));

                modrinthCallback(pack, m_temp_versions.find(hash).value(), resource);
            } catch (Json::JsonException& e) {
                qDebug() << e.cause();
                qDebug() << entries;

                emitFail(resource);
            }
        }
    });

    return proj_task;
}

// Flame
Task::Ptr EnsureMetadataTask::flameVersionsTask()
{
    auto response = std::make_shared<QByteArray>();

    QList<uint> fingerprints;
    for (auto& murmur : m_resources.keys()) {
        fingerprints.push_back(murmur.toUInt());
    }

    auto ver_task = flame_api.matchFingerprints(fingerprints, response);

    connect(ver_task.get(), &Task::succeeded, this, [this, response] {
        QJsonParseError parse_error{};
        QJsonDocument doc = QJsonDocument::fromJson(*response, &parse_error);
        if (parse_error.error != QJsonParseError::NoError) {
            qWarning() << "Error while parsing JSON response from Modrinth::CurrentVersions at " << parse_error.offset
                       << " reason: " << parse_error.errorString();
            qWarning() << *response;

            failed(parse_error.errorString());
            return;
        }

        try {
            auto doc_obj = Json::requireObject(doc);
            auto data_obj = Json::requireObject(doc_obj, "data");
            auto data_arr = Json::requireArray(data_obj, "exactMatches");

            if (data_arr.isEmpty()) {
                qWarning() << "No matches found for fingerprint search!";

                return;
            }

            for (auto match : data_arr) {
                auto match_obj = Json::ensureObject(match, {});
                auto file_obj = Json::ensureObject(match_obj, "file", {});

                if (match_obj.isEmpty() || file_obj.isEmpty()) {
                    qWarning() << "Fingerprint match is empty!";

                    return;
                }

                auto fingerprint = QString::number(Json::ensureVariant(file_obj, "fileFingerprint").toUInt());
                auto resource = m_resources.find(fingerprint);
                if (resource == m_resources.end()) {
                    qWarning() << "Invalid fingerprint from the API response.";
                    continue;
                }

                setStatus(tr("Parsing API response from CurseForge for '%1'...").arg((*resource)->name()));

                m_temp_versions.insert(fingerprint, FlameMod::loadIndexedPackVersion(file_obj));
            }

        } catch (Json::JsonException& e) {
            qDebug() << e.cause();
            qDebug() << doc;
        }
    });

    return ver_task;
}

Task::Ptr EnsureMetadataTask::flameProjectsTask()
{
    QHash<QString, QString> addonIds;
    for (auto const& hash : m_resources.keys()) {
        if (m_temp_versions.contains(hash)) {
            auto data = m_temp_versions.find(hash).value();

            auto id_str = data.addonId.toString();
            if (!id_str.isEmpty())
                addonIds.insert(data.addonId.toString(), hash);
        }
    }

    auto response = std::make_shared<QByteArray>();
    Task::Ptr proj_task;

    if (addonIds.isEmpty()) {
        qWarning() << "No addonId found!";
    } else if (addonIds.size() == 1) {
        proj_task = flame_api.getProject(*addonIds.keyBegin(), response);
    } else {
        proj_task = flame_api.getProjects(addonIds.keys(), response);
    }

    // Prevents unfortunate timings when aborting the task
    if (!proj_task)
        return Task::Ptr{ nullptr };

    connect(proj_task.get(), &Task::succeeded, this, [this, response, addonIds] {
        QJsonParseError parse_error{};
        auto doc = QJsonDocument::fromJson(*response, &parse_error);
        if (parse_error.error != QJsonParseError::NoError) {
            qWarning() << "Error while parsing JSON response from Modrinth projects task at " << parse_error.offset
                       << " reason: " << parse_error.errorString();
            qWarning() << *response;
            return;
        }

        try {
            QJsonArray entries;
            if (addonIds.size() == 1)
                entries = { Json::requireObject(Json::requireObject(doc), "data") };
            else
                entries = Json::requireArray(Json::requireObject(doc), "data");

            for (auto entry : entries) {
                auto entry_obj = Json::requireObject(entry);

                auto id = QString::number(Json::requireInteger(entry_obj, "id"));
                auto hash = addonIds.find(id).value();
                auto resource = m_resources.find(hash).value();

                try {
                    setStatus(tr("Parsing API response from CurseForge for '%1'...").arg(resource->name()));

                    ModPlatform::IndexedPack pack;
                    FlameMod::loadIndexedPack(pack, entry_obj);

                    flameCallback(pack, m_temp_versions.find(hash).value(), resource);
                } catch (Json::JsonException& e) {
                    qDebug() << e.cause();
                    qDebug() << entries;

                    emitFail(resource);
                }
            }
        } catch (Json::JsonException& e) {
            qDebug() << e.cause();
            qDebug() << doc;
        }
    });

    return proj_task;
}

void EnsureMetadataTask::modrinthCallback(ModPlatform::IndexedPack& pack, ModPlatform::IndexedVersion& ver, Resource* resource)
{
    // Prevent file name mismatch
    ver.fileName = resource->fileinfo().fileName();
    if (ver.fileName.endsWith(".disabled"))
        ver.fileName.chop(9);

    QDir tmp_index_dir(m_index_dir);

    {
        LocalResourceUpdateTask update_metadata(m_index_dir, pack, ver);
        QEventLoop loop;

        QObject::connect(&update_metadata, &Task::finished, &loop, &QEventLoop::quit);

        update_metadata.start();

        if (!update_metadata.isFinished())
            loop.exec();
    }

    auto metadata = Metadata::get(tmp_index_dir, pack.slug);
    if (!metadata.isValid()) {
        qCritical() << "Failed to generate metadata at last step!";
        emitFail(resource);
        return;
    }

    resource->setMetadata(metadata);

    emitReady(resource);
}

void EnsureMetadataTask::flameCallback(ModPlatform::IndexedPack& pack, ModPlatform::IndexedVersion& ver, Resource* resource)
{
    try {
        // Prevent file name mismatch
        ver.fileName = resource->fileinfo().fileName();
        if (ver.fileName.endsWith(".disabled"))
            ver.fileName.chop(9);

        QDir tmp_index_dir(m_index_dir);

        {
            LocalResourceUpdateTask update_metadata(m_index_dir, pack, ver);
            QEventLoop loop;

            QObject::connect(&update_metadata, &Task::finished, &loop, &QEventLoop::quit);

            update_metadata.start();

            if (!update_metadata.isFinished())
                loop.exec();
        }

        auto metadata = Metadata::get(tmp_index_dir, pack.slug);
        if (!metadata.isValid()) {
            qCritical() << "Failed to generate metadata at last step!";
            emitFail(resource);
            return;
        }

        resource->setMetadata(metadata);

        emitReady(resource);
    } catch (Json::JsonException& e) {
        qDebug() << e.cause();

        emitFail(resource);
    }
}<|MERGE_RESOLUTION|>--- conflicted
+++ resolved
@@ -42,8 +42,9 @@
         m_hashing_task->addTask(hash_task);
     }
 }
-EnsureMetadataTask::EnsureMetadataTask(QHash<QString, Mod*>& mods, QDir dir, ModPlatform::ResourceProvider prov)
-    : Task(nullptr), m_mods(mods), m_index_dir(dir), m_provider(prov), m_current_task(nullptr)
+
+EnsureMetadataTask::EnsureMetadataTask(QHash<QString, Resource*>& resources, QDir dir, ModPlatform::ResourceProvider prov)
+    : Task(nullptr), m_resources(resources), m_index_dir(dir), m_provider(prov), m_current_task(nullptr)
 {}
 
 Hashing::Hasher::Ptr EnsureMetadataTask::createNewHash(Resource* resource)
@@ -162,19 +163,11 @@
             m_current_task.reset();
     });
 
-<<<<<<< HEAD
     if (m_resources.size() > 1)
         setStatus(tr("Requesting metadata information from %1...").arg(ModPlatform::ProviderCapabilities::readableName(m_provider)));
     else if (!m_resources.empty())
         setStatus(tr("Requesting metadata information from %1 for '%2'...")
                       .arg(ModPlatform::ProviderCapabilities::readableName(m_provider), m_resources.begin().value()->name()));
-=======
-    if (m_mods.size() > 1)
-        setStatus(tr("Requesting metadata information from %1...").arg(ModPlatform::ProviderCapabilities::readableName(m_provider)));
-    else if (!m_mods.empty())
-        setStatus(tr("Requesting metadata information from %1 for '%2'...")
-                      .arg(ModPlatform::ProviderCapabilities::readableName(m_provider), m_mods.begin().value()->name()));
->>>>>>> 4a40b53e
 
     m_current_task = version_task;
     version_task->start();
