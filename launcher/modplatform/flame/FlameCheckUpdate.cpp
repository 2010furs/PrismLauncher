#include "FlameCheckUpdate.h"
#include "FlameAPI.h"
#include "FlameModIndex.h"

#include <MurmurHash2.h>
#include <memory>

#include "FileSystem.h"
#include "Json.h"

#include "ResourceDownloadTask.h"

#include "minecraft/mod/ModFolderModel.h"
#include "minecraft/mod/ResourceFolderModel.h"

static FlameAPI api;

bool FlameCheckUpdate::abort()
{
    m_was_aborted = true;
    if (m_net_job)
        return m_net_job->abort();
    return true;
}

ModPlatform::IndexedPack getProjectInfo(ModPlatform::IndexedVersion& ver_info)
{
    ModPlatform::IndexedPack pack;

    QEventLoop loop;

    auto get_project_job = new NetJob("Flame::GetProjectJob", APPLICATION->network());

    auto response = std::make_shared<QByteArray>();
    auto url = QString("https://api.curseforge.com/v1/mods/%1").arg(ver_info.addonId.toString());
    auto dl = Net::Download::makeByteArray(url, response);
    get_project_job->addNetAction(dl);

    QObject::connect(get_project_job, &NetJob::succeeded, [response, &pack]() {
        QJsonParseError parse_error{};
        QJsonDocument doc = QJsonDocument::fromJson(*response, &parse_error);
        if (parse_error.error != QJsonParseError::NoError) {
            qWarning() << "Error while parsing JSON response from FlameCheckUpdate at " << parse_error.offset
                       << " reason: " << parse_error.errorString();
            qWarning() << *response;
            return;
        }

        try {
            auto doc_obj = Json::requireObject(doc);
            auto data_obj = Json::requireObject(doc_obj, "data");
            FlameMod::loadIndexedPack(pack, data_obj);
        } catch (Json::JsonException& e) {
            qWarning() << e.cause();
            qDebug() << doc;
        }
    });

    QObject::connect(get_project_job, &NetJob::finished, [&loop, get_project_job] {
        get_project_job->deleteLater();
        loop.quit();
    });

    get_project_job->start();
    loop.exec();

    return pack;
}

ModPlatform::IndexedVersion getFileInfo(int addonId, int fileId)
{
    ModPlatform::IndexedVersion ver;

    QEventLoop loop;

    auto get_file_info_job = new NetJob("Flame::GetFileInfoJob", APPLICATION->network());

    auto response = std::make_shared<QByteArray>();
    auto url = QString("https://api.curseforge.com/v1/mods/%1/files/%2").arg(QString::number(addonId), QString::number(fileId));
    auto dl = Net::Download::makeByteArray(url, response);
    get_file_info_job->addNetAction(dl);

    QObject::connect(get_file_info_job, &NetJob::succeeded, [response, &ver]() {
        QJsonParseError parse_error{};
        QJsonDocument doc = QJsonDocument::fromJson(*response, &parse_error);
        if (parse_error.error != QJsonParseError::NoError) {
            qWarning() << "Error while parsing JSON response from FlameCheckUpdate at " << parse_error.offset
                       << " reason: " << parse_error.errorString();
            qWarning() << *response;
            return;
        }

        try {
            auto doc_obj = Json::requireObject(doc);
            auto data_obj = Json::requireObject(doc_obj, "data");
            ver = FlameMod::loadIndexedPackVersion(data_obj);
        } catch (Json::JsonException& e) {
            qWarning() << e.cause();
            qDebug() << doc;
        }
    });

    QObject::connect(get_file_info_job, &NetJob::finished, [&loop, get_file_info_job] {
        get_file_info_job->deleteLater();
        loop.quit();
    });

    get_file_info_job->start();
    loop.exec();

    return ver;
}

/* Check for update:
 * - Get latest version available
 * - Compare hash of the latest version with the current hash
 * - If equal, no updates, else, there's updates, so add to the list
 * */
void FlameCheckUpdate::executeTask()
{
    setStatus(tr("Preparing mods for CurseForge..."));

    int i = 0;
    for (auto* mod : m_mods) {
        if (!mod->enabled()) {
            emit checkFailed(mod, tr("Disabled mods won't be updated, to prevent mod duplication issues!"));
            continue;
        }

        setStatus(tr("Getting API response from CurseForge for '%1'...").arg(mod->name()));
        setProgress(i++, m_mods.size());

        auto latest_ver = api.getLatestVersion({ { mod->metadata()->project_id.toString() }, m_game_versions, m_loaders });

        // Check if we were aborted while getting the latest version
        if (m_was_aborted) {
            aborted();
            return;
        }

        setStatus(tr("Parsing the API response from CurseForge for '%1'...").arg(mod->name()));

        if (!latest_ver.addonId.isValid()) {
            emit checkFailed(mod, tr("No valid version found for this mod. It's probably unavailable for the current game "
                                     "version / mod loader."));
            continue;
        }

        if (latest_ver.downloadUrl.isEmpty() && latest_ver.fileId != mod->metadata()->file_id) {
            auto pack = getProjectInfo(latest_ver);
            auto recover_url = QString("%1/download/%2").arg(pack.websiteUrl, latest_ver.fileId.toString());
            emit checkFailed(mod, tr("Mod has a new update available, but is not downloadable using CurseForge."), recover_url);

            continue;
        }

        if (!latest_ver.hash.isEmpty() && (mod->metadata()->hash != latest_ver.hash || mod->status() == ModStatus::NotInstalled)) {
            // Fake pack with the necessary info to pass to the download task :)
            auto pack = std::make_shared<ModPlatform::IndexedPack>();
            pack->name = mod->name();
            pack->slug = mod->metadata()->slug;
            pack->addonId = mod->metadata()->project_id;
            pack->websiteUrl = mod->homeurl();
            for (auto& author : mod->authors())
                pack->authors.append({ author });
            pack->description = mod->description();
            pack->provider = ModPlatform::ResourceProvider::FLAME;

            auto old_version = mod->version();
            if (old_version.isEmpty() && mod->status() != ModStatus::NotInstalled) {
                auto current_ver = getFileInfo(latest_ver.addonId.toInt(), mod->metadata()->file_id.toInt());
                old_version = current_ver.version;
            }

            auto download_task = makeShared<ResourceDownloadTask>(pack, latest_ver, m_mods_folder);
<<<<<<< HEAD
            m_updatable.emplace_back(pack.name, mod->metadata()->hash, old_version, latest_ver.version, latest_ver.verison_type,
=======
            m_updatable.emplace_back(pack->name, mod->metadata()->hash, old_version, latest_ver.version,
>>>>>>> faec21d5
                                     api.getModFileChangelog(latest_ver.addonId.toInt(), latest_ver.fileId.toInt()),
                                     ModPlatform::ResourceProvider::FLAME, download_task);
        }
    }

    emitSucceeded();
}<|MERGE_RESOLUTION|>--- conflicted
+++ resolved
@@ -173,11 +173,7 @@
             }
 
             auto download_task = makeShared<ResourceDownloadTask>(pack, latest_ver, m_mods_folder);
-<<<<<<< HEAD
-            m_updatable.emplace_back(pack.name, mod->metadata()->hash, old_version, latest_ver.version, latest_ver.verison_type,
-=======
-            m_updatable.emplace_back(pack->name, mod->metadata()->hash, old_version, latest_ver.version,
->>>>>>> faec21d5
+            m_updatable.emplace_back(pack->name, mod->metadata()->hash, old_version, latest_ver.version, latest_ver.verison_type,
                                      api.getModFileChangelog(latest_ver.addonId.toInt(), latest_ver.fileId.toInt()),
                                      ModPlatform::ResourceProvider::FLAME, download_task);
         }
