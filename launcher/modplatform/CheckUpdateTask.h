--- conflicted
+++ resolved
@@ -16,11 +16,7 @@
                     std::list<Version>& mcVersions,
                     QList<ModPlatform::ModLoaderType> loadersList,
                     std::shared_ptr<ModFolderModel> mods_folder)
-<<<<<<< HEAD
-        : Task(nullptr), m_mods(mods), m_game_versions(mcVersions), m_loaders_list(loadersList), m_mods_folder(mods_folder){};
-=======
-        : Task(nullptr), m_mods(mods), m_game_versions(mcVersions), m_loaders(loaders), m_mods_folder(mods_folder) {};
->>>>>>> 4aa2e5b8
+        : Task(nullptr), m_mods(mods), m_game_versions(mcVersions), m_loaders_list(loadersList), m_mods_folder(mods_folder) {};
 
     struct UpdatableMod {
         QString name;
