--- conflicted
+++ resolved
@@ -100,10 +100,7 @@
         case VersionPtrRole:
             return QVariant::fromValue(version);
         case RecommendedRole:
-<<<<<<< HEAD
             return version->isRecommended() || m_externalRecommendsVersions.contains(version->version());
-=======
-            return version->isRecommended();
         case JavaMajorRole: {
             auto major = version->version();
             if (major.startsWith("java")) {
@@ -111,7 +108,6 @@
             }
             return major;
         }
->>>>>>> eae5d703
         // FIXME: this should be determined in whatever view/proxy is used...
         // case LatestRole: return version == getLatestStable();
         default:
