--- conflicted
+++ resolved
@@ -347,32 +347,9 @@
         online_mode = "online";
 
         // Prepend Server Status
-<<<<<<< HEAD
-        QStringList servers = { "session.minecraft.net", "textures.minecraft.net", "api.mojang.com" };
-        QString resolved_servers = "";
-        QHostInfo host_info;
-
-        for (QString server : servers) {
-            host_info = QHostInfo::fromName(server);
-            resolved_servers = resolved_servers + server + " resolves to:\n    [";
-            if (!host_info.addresses().isEmpty()) {
-                for (QHostAddress address : host_info.addresses()) {
-                    resolved_servers = resolved_servers + address.toString();
-                    if (!host_info.addresses().endsWith(address)) {
-                        resolved_servers = resolved_servers + ", ";
-                    }
-                }
-            } else {
-                resolved_servers = resolved_servers + "N/A";
-            }
-            resolved_servers = resolved_servers + "]\n\n";
-        }
-        m_launcher->prependStep(makeShared<TextPrint>(m_launcher.get(), resolved_servers, MessageLevel::Launcher));
-=======
         QStringList servers = { "login.microsoftonline.com", "session.minecraft.net", "textures.minecraft.net", "api.mojang.com" };
 
         m_launcher->prependStep(makeShared<PrintServers>(m_launcher.get(), servers));
->>>>>>> 4a40b53e
     } else {
         online_mode = m_demo ? "demo" : "offline";
     }
