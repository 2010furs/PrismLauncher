--- conflicted
+++ resolved
@@ -33,15 +33,12 @@
  *      See the License for the specific language governing permissions and
  *      limitations under the License.
  */
- 
+
 #include "StringUtils.h"
 
-<<<<<<< HEAD
+#include <QRegularExpression>
+#include <QUuid>
 #include <cmath>
-#include <QRegularExpression>
-=======
-#include <QUuid>
->>>>>>> ce5bb29c
 
 /// If you're wondering where these came from exactly, then know you're not the only one =D
 
@@ -118,8 +115,7 @@
     return QString::compare(s1, s2, cs);
 }
 
-<<<<<<< HEAD
-QString StringUtils::truncateUrlHumanFriendly(QUrl &url, int max_len, bool hard_limit)
+QString StringUtils::truncateUrlHumanFriendly(QUrl& url, int max_len, bool hard_limit)
 {
     auto display_options = QUrl::RemoveUserInfo | QUrl::RemoveFragment | QUrl::NormalizePathSegments;
     auto str_url = url.toDisplayString(display_options);
@@ -161,18 +157,18 @@
     }
 
     return url_compact;
-
 }
 
-static const QStringList s_units_si  {"KB", "MB", "GB", "TB"};
-static const QStringList s_units_kibi {"KiB", "MiB", "Gib", "TiB"};
+static const QStringList s_units_si{ "KB", "MB", "GB", "TB" };
+static const QStringList s_units_kibi{ "KiB", "MiB", "Gib", "TiB" };
 
-QString StringUtils::humanReadableFileSize(double bytes, bool use_si, int decimal_points) {
+QString StringUtils::humanReadableFileSize(double bytes, bool use_si, int decimal_points)
+{
     const QStringList units = use_si ? s_units_si : s_units_kibi;
     const int scale = use_si ? 1000 : 1024;
 
     int u = -1;
-    double r = pow(10,  decimal_points);
+    double r = pow(10, decimal_points);
 
     do {
         bytes /= scale;
@@ -180,9 +176,9 @@
     } while (round(abs(bytes) * r) / r >= scale && u < units.length() - 1);
 
     return QString::number(bytes, 'f', 2) + " " + units[u];
-=======
+}
+
 QString StringUtils::getRandomAlphaNumeric()
 {
     return QUuid::createUuid().toString(QUuid::Id128);
->>>>>>> ce5bb29c
 }