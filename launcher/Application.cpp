--- conflicted
+++ resolved
@@ -895,7 +895,6 @@
     bool themeInterventionRequired = !validWidgets || !validIcons;
     bool wizardRequired = javaRequired || languageRequired || pasteInterventionRequired || themeInterventionRequired;
 
-<<<<<<< HEAD
     if(wizardRequired)
     {
         // set default theme after going into theme wizard
@@ -906,9 +905,6 @@
 
         m_themeManager->applyCurrentlySelectedTheme(true);
 
-=======
-    if (wizardRequired) {
->>>>>>> 75c7df46
         m_setupWizard = new SetupWizard(nullptr);
         if (languageRequired) {
             m_setupWizard->addPage(new LanguageWizardPage(m_setupWizard));
@@ -922,13 +918,7 @@
             m_setupWizard->addPage(new PasteWizardPage(m_setupWizard));
         }
 
-<<<<<<< HEAD
-        if (themeInterventionRequired)
-        {
-=======
         if (themeInterventionRequired) {
-            settings()->set("ApplicationTheme", QString("system"));  // set default theme after going into theme wizard
->>>>>>> 75c7df46
             m_setupWizard->addPage(new ThemeWizardPage(m_setupWizard));
         }
 
