// SPDX-License-Identifier: GPL-3.0-only
/*
 *  Prism Launcher - Minecraft Launcher
 *  Copyright (C) 2022 Sefa Eyeoglu <contact@scrumplex.net>
 *  Copyright (C) 2023 TheKodeToad <TheKodeToad@proton.me>
 *
 *  This program is free software: you can redistribute it and/or modify
 *  it under the terms of the GNU General Public License as published by
 *  the Free Software Foundation, version 3.
 *
 *  This program is distributed in the hope that it will be useful,
 *  but WITHOUT ANY WARRANTY; without even the implied warranty of
 *  MERCHANTABILITY or FITNESS FOR A PARTICULAR PURPOSE.  See the
 *  GNU General Public License for more details.
 *
 *  You should have received a copy of the GNU General Public License
 *  along with this program.  If not, see <https://www.gnu.org/licenses/>.
 *
 * This file incorporates work covered by the following copyright and
 * permission notice:
 *
 *      Copyright 2013-2021 MultiMC Contributors
 *
 *      Authors: Andrew Okin
 *               Peterix
 *               Orochimarufan <orochimarufan.x3@gmail.com>
 *
 *      Licensed under the Apache License, Version 2.0 (the "License");
 *      you may not use this file except in compliance with the License.
 *      You may obtain a copy of the License at
 *
 *          http://www.apache.org/licenses/LICENSE-2.0
 *
 *      Unless required by applicable law or agreed to in writing, software
 *      distributed under the License is distributed on an "AS IS" BASIS,
 *      WITHOUT WARRANTIES OR CONDITIONS OF ANY KIND, either express or implied.
 *      See the License for the specific language governing permissions and
 *      limitations under the License.
 */

#pragma once

#include <memory>

#include <QMainWindow>
#include <QProcess>
#include <QTimer>

#include "BaseInstance.h"
#include "minecraft/auth/MinecraftAccount.h"
#include "net/NetJob.h"

class LaunchController;
class NewsChecker;
class QToolButton;
class InstanceProxyModel;
class LabeledToolButton;
class QLabel;
class MinecraftLauncher;
class BaseProfilerFactory;
class InstanceView;
class KonamiCode;
class InstanceTask;
class LabeledToolButton;

namespace Ui
{
class MainWindow;
}
class MainWindow : public QMainWindow
{
    Q_OBJECT

public:
    explicit MainWindow(QWidget *parent = 0);
    ~MainWindow();

    bool eventFilter(QObject *obj, QEvent *ev) override;
    void closeEvent(QCloseEvent *event) override;
    void changeEvent(QEvent * event) override;

    void checkInstancePathForProblems();

    void updatesAllowedChanged(bool allowed);

    void processURLs(QList<QUrl> urls);
signals:
    void isClosing();

protected:
    QMenu * createPopupMenu() override;

private slots:
    void onCatToggled(bool);

    void onCatChanged(int);

    void on_actionAbout_triggered();

    void on_actionAddInstance_triggered();

    void on_actionREDDIT_triggered();

    void on_actionMATRIX_triggered();

    void on_actionDISCORD_triggered();

    void on_actionCopyInstance_triggered();

    void on_actionChangeInstGroup_triggered();

    void on_actionChangeInstIcon_triggered();

    void on_actionViewInstanceFolder_triggered();

    void on_actionViewLauncherRootFolder_triggered();

    void on_actionViewSelectedInstFolder_triggered();

    void refreshInstances();

    void on_actionViewCentralModsFolder_triggered();

    void checkForUpdates();

    void on_actionSettings_triggered();

    void on_actionManageAccounts_triggered();

    void on_actionReportBug_triggered();

    void on_actionClearMetadata_triggered();

    #ifdef Q_OS_MAC
    void on_actionAddToPATH_triggered();
    #endif

    void on_actionOpenWiki_triggered();

    void on_actionMoreNews_triggered();

    void newsButtonClicked();

    void on_actionLaunchInstance_triggered();

    void on_actionLaunchInstanceOffline_triggered();

    void on_actionLaunchInstanceDemo_triggered();

    void on_actionKillInstance_triggered();

    void on_actionDeleteInstance_triggered();

    void deleteGroup();
    void undoTrashInstance();

    inline void on_actionExportInstance_triggered() { on_actionExportInstanceZip_triggered(); }
    void on_actionExportInstanceZip_triggered();
    void on_actionExportInstanceMrPack_triggered();
<<<<<<< HEAD
    void on_actionExportInstanceToModList_triggered();
=======
    void on_actionExportInstanceFlamePack_triggered();
>>>>>>> 37fb52aa

    void on_actionRenameInstance_triggered();

    void on_actionEditInstance_triggered();

    void on_actionCreateInstanceShortcut_triggered();

    void taskEnd();

    /**
     * called when an icon is changed in the icon model.
     */
    void iconUpdated(QString);

    void showInstanceContextMenu(const QPoint &);

    void updateMainToolBar();

    void updateToolsMenu();

    void updateThemeMenu();

    void instanceActivated(QModelIndex);

    void instanceChanged(const QModelIndex &current, const QModelIndex &previous);

    void instanceSelectRequest(QString id);

    void instanceDataChanged(const QModelIndex &topLeft, const QModelIndex &bottomRight);

    void selectionBad();

    void startTask(Task *task);

    void defaultAccountChanged();

    void changeActiveAccount();

    void repopulateAccountsMenu();

    void updateNewsLabel();


    void konamiTriggered();

    void globalSettingsClosed();

    void lockToolbars(bool);

#ifndef Q_OS_MAC
    void keyReleaseEvent(QKeyEvent *event) override;
#endif

    void refreshCurrentInstance(bool running);

private:
    void retranslateUi();

    void addInstance(QString url = QString());
    void activateInstance(InstancePtr instance);
    void setCatBackground(bool enabled);
    void updateInstanceToolIcon(QString new_icon);
    void setSelectedInstanceById(const QString &id);
    void updateStatusCenter();
    void setInstanceActionsEnabled(bool enabled);

    void runModalTask(Task *task);
    void instanceFromInstanceTask(InstanceTask *task);
    void finalizeInstance(InstancePtr inst);

private:
    Ui::MainWindow *ui;
    // these are managed by Qt's memory management model!
    InstanceView *view = nullptr;
    InstanceProxyModel *proxymodel = nullptr;
    QToolButton *newsLabel = nullptr;
    QLabel *m_statusLeft = nullptr;
    QLabel *m_statusCenter = nullptr;
    LabeledToolButton *changeIconButton = nullptr;
    LabeledToolButton *renameButton = nullptr;
    QToolButton *helpMenuButton = nullptr;
    KonamiCode * secretEventFilter = nullptr;

    std::shared_ptr<Setting> instanceToolbarSetting = nullptr;

    unique_qobject_ptr<NewsChecker> m_newsChecker;

    InstancePtr m_selectedInstance;
    QString m_currentInstIcon;

    // managed by the application object
    Task *m_versionLoadTask = nullptr;
};<|MERGE_RESOLUTION|>--- conflicted
+++ resolved
@@ -157,11 +157,8 @@
     inline void on_actionExportInstance_triggered() { on_actionExportInstanceZip_triggered(); }
     void on_actionExportInstanceZip_triggered();
     void on_actionExportInstanceMrPack_triggered();
-<<<<<<< HEAD
+    void on_actionExportInstanceFlamePack_triggered();
     void on_actionExportInstanceToModList_triggered();
-=======
-    void on_actionExportInstanceFlamePack_triggered();
->>>>>>> 37fb52aa
 
     void on_actionRenameInstance_triggered();
 
