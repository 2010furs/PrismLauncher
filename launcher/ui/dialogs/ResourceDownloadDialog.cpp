// SPDX-License-Identifier: GPL-3.0-only
/*
 *  Prism Launcher - Minecraft Launcher
 *  Copyright (C) 2022 Sefa Eyeoglu <contact@scrumplex.net>
 *  Copyright (C) 2023 TheKodeToad <TheKodeToad@proton.me>
 *
 *  This program is free software: you can redistribute it and/or modify
 *  it under the terms of the GNU General Public License as published by
 *  the Free Software Foundation, version 3.
 *
 *  This program is distributed in the hope that it will be useful,
 *  but WITHOUT ANY WARRANTY; without even the implied warranty of
 *  MERCHANTABILITY or FITNESS FOR A PARTICULAR PURPOSE.  See the
 *  GNU General Public License for more details.
 *
 *  You should have received a copy of the GNU General Public License
 *  along with this program.  If not, see <https://www.gnu.org/licenses/>.
 */

#include "ResourceDownloadDialog.h"
#include <QEventLoop>
#include <QList>

#include <QPushButton>
#include <algorithm>

#include "Application.h"
#include "ResourceDownloadTask.h"

#include "minecraft/mod/ModFolderModel.h"
#include "minecraft/mod/ResourcePackFolderModel.h"
#include "minecraft/mod/ShaderPackFolderModel.h"
#include "minecraft/mod/TexturePackFolderModel.h"

#include "minecraft/mod/tasks/GetModDependenciesTask.h"
#include "modplatform/ModIndex.h"
#include "ui/dialogs/CustomMessageBox.h"
#include "ui/dialogs/ProgressDialog.h"
#include "ui/dialogs/ReviewMessageBox.h"

#include "ui/pages/modplatform/ResourcePage.h"

#include "ui/pages/modplatform/flame/FlameResourcePages.h"
#include "ui/pages/modplatform/modrinth/ModrinthResourcePages.h"

#include "modplatform/flame/FlameAPI.h"
#include "modplatform/modrinth/ModrinthAPI.h"
#include "ui/widgets/PageContainer.h"

namespace ResourceDownload {

ResourceDownloadDialog::ResourceDownloadDialog(QWidget* parent, const std::shared_ptr<ResourceFolderModel> base_model)
    : QDialog(parent)
    , m_base_model(base_model)
    , m_buttons(QDialogButtonBox::Help | QDialogButtonBox::Ok | QDialogButtonBox::Cancel)
    , m_vertical_layout(this)
{
    setObjectName(QStringLiteral("ResourceDownloadDialog"));

    resize(std::max(0.5 * parent->width(), 400.0), std::max(0.75 * parent->height(), 400.0));

    setWindowIcon(APPLICATION->getThemedIcon("new"));

    // Bonk Qt over its stupid head and make sure it understands which button is the default one...
    // See: https://stackoverflow.com/questions/24556831/qbuttonbox-set-default-button
    auto OkButton = m_buttons.button(QDialogButtonBox::Ok);
    OkButton->setEnabled(false);
    OkButton->setDefault(true);
    OkButton->setAutoDefault(true);
    OkButton->setText(tr("Review and confirm"));
    OkButton->setShortcut(tr("Ctrl+Return"));

    auto CancelButton = m_buttons.button(QDialogButtonBox::Cancel);
    CancelButton->setDefault(false);
    CancelButton->setAutoDefault(false);

    auto HelpButton = m_buttons.button(QDialogButtonBox::Help);
    HelpButton->setDefault(false);
    HelpButton->setAutoDefault(false);

    setWindowModality(Qt::WindowModal);
}

void ResourceDownloadDialog::accept()
{
    if (!geometrySaveKey().isEmpty())
        APPLICATION->settings()->set(geometrySaveKey(), saveGeometry().toBase64());

    QDialog::accept();
}

void ResourceDownloadDialog::reject()
{
    if (!geometrySaveKey().isEmpty())
        APPLICATION->settings()->set(geometrySaveKey(), saveGeometry().toBase64());

    QDialog::reject();
}

// NOTE: We can't have this in the ctor because PageContainer calls a virtual function, and so
// won't work with subclasses if we put it in this ctor.
void ResourceDownloadDialog::initializeContainer()
{
    m_container = new PageContainer(this, {}, this);
    m_container->setSizePolicy(QSizePolicy::Policy::Preferred, QSizePolicy::Policy::Expanding);
    m_container->layout()->setContentsMargins(0, 0, 0, 0);
    m_vertical_layout.addWidget(m_container);

    m_container->addButtons(&m_buttons);

    connect(m_container, &PageContainer::selectedPageChanged, this, &ResourceDownloadDialog::selectedPageChanged);
}

void ResourceDownloadDialog::connectButtons()
{
    auto OkButton = m_buttons.button(QDialogButtonBox::Ok);
    OkButton->setToolTip(
        tr("Opens a new popup to review your selected %1 and confirm your selection. Shortcut: Ctrl+Return").arg(resourcesString()));
    connect(OkButton, &QPushButton::clicked, this, &ResourceDownloadDialog::confirm);

    auto CancelButton = m_buttons.button(QDialogButtonBox::Cancel);
    connect(CancelButton, &QPushButton::clicked, this, &ResourceDownloadDialog::reject);

    auto HelpButton = m_buttons.button(QDialogButtonBox::Help);
    connect(HelpButton, &QPushButton::clicked, m_container, &PageContainer::help);
}

void ResourceDownloadDialog::confirm()
{
    auto confirm_dialog = ReviewMessageBox::create(this, tr("Confirm %1 to download").arg(resourcesString()));
    confirm_dialog->retranslateUi(resourcesString());

    QHash<QString, GetModDependenciesTask::PackDependencyExtraInfo> dependencyExtraInfo;
    if (auto task = getModDependenciesTask(); task) {
        connect(task.get(), &Task::failed, this,
                [&](QString reason) { CustomMessageBox::selectable(this, tr("Error"), reason, QMessageBox::Critical)->exec(); });

        connect(task.get(), &Task::succeeded, this, [&]() {
            QStringList warnings = task->warnings();
            if (warnings.count()) {
                CustomMessageBox::selectable(this, tr("Warnings"), warnings.join('\n'), QMessageBox::Warning)->exec();
            }
        });

        // Check for updates
        ProgressDialog progress_dialog(this);
        progress_dialog.setSkipButton(true, tr("Abort"));
        progress_dialog.setWindowTitle(tr("Checking for dependencies..."));
        auto ret = progress_dialog.execWithTask(task.get());

        // If the dialog was skipped / some download error happened
        if (ret == QDialog::DialogCode::Rejected) {
            QMetaObject::invokeMethod(this, "reject", Qt::QueuedConnection);
            return;
        } else {
            for (auto dep : task->getDependecies())
                addResource(dep->pack, dep->version);
            dependencyExtraInfo = task->getExtraInfo();
        }
    }

    auto selected = getTasks();
    std::sort(selected.begin(), selected.end(), [](const DownloadTaskPtr& a, const DownloadTaskPtr& b) {
        return QString::compare(a->getName(), b->getName(), Qt::CaseInsensitive) < 0;
    });
    for (auto& task : selected) {
        auto extraInfo = dependencyExtraInfo.value(task->getPack()->addonId.toString());
        confirm_dialog->appendResource({ task->getName(), task->getFilename(), task->getCustomPath(),
<<<<<<< HEAD
                                         ModPlatform::ProviderCapabilities::name(task->getProvider()), getRequiredBy.value(task->getPack()->addonId.toString()),
                                         task->getVersion().version_type.toString() });
=======
                                         ProviderCaps.name(task->getProvider()), extraInfo.required_by,
                                         task->getVersion().version_type.toString(), !extraInfo.maybe_installed });
>>>>>>> e7772011
    }

    if (confirm_dialog->exec()) {
        auto deselected = confirm_dialog->deselectedResources();
        for (auto page : m_container->getPages()) {
            auto res = static_cast<ResourcePage*>(page);
            for (auto name : deselected)
                res->removeResourceFromPage(name);
        }

        this->accept();
    }
}

bool ResourceDownloadDialog::selectPage(QString pageId)
{
    return m_container->selectPage(pageId);
}

ResourcePage* ResourceDownloadDialog::selectedPage()
{
    ResourcePage* result = dynamic_cast<ResourcePage*>(m_container->selectedPage());
    Q_ASSERT(result != nullptr);
    return result;
}

void ResourceDownloadDialog::addResource(ModPlatform::IndexedPack::Ptr pack, ModPlatform::IndexedVersion& ver)
{
    removeResource(pack->name);
    selectedPage()->addResourceToPage(pack, ver, getBaseModel());
    setButtonStatus();
}

void ResourceDownloadDialog::removeResource(const QString& pack_name)
{
    for (auto page : m_container->getPages()) {
        static_cast<ResourcePage*>(page)->removeResourceFromPage(pack_name);
    }
    setButtonStatus();
}

void ResourceDownloadDialog::setButtonStatus()
{
    auto selected = false;
    for (auto page : m_container->getPages()) {
        auto res = static_cast<ResourcePage*>(page);
        selected = selected || res->hasSelectedPacks();
    }
    m_buttons.button(QDialogButtonBox::Ok)->setEnabled(selected);
}

const QList<ResourceDownloadDialog::DownloadTaskPtr> ResourceDownloadDialog::getTasks()
{
    QList<DownloadTaskPtr> selected;
    for (auto page : m_container->getPages()) {
        auto res = static_cast<ResourcePage*>(page);
        selected.append(res->selectedPacks());
    }
    return selected;
}

void ResourceDownloadDialog::selectedPageChanged(BasePage* previous, BasePage* selected)
{
    auto* prev_page = dynamic_cast<ResourcePage*>(previous);
    if (!prev_page) {
        qCritical() << "Page '" << previous->displayName() << "' in ResourceDownloadDialog is not a ResourcePage!";
        return;
    }

    // Same effect as having a global search bar
    selectedPage()->setSearchTerm(prev_page->getSearchTerm());
}

ModDownloadDialog::ModDownloadDialog(QWidget* parent, const std::shared_ptr<ModFolderModel>& mods, BaseInstance* instance)
    : ResourceDownloadDialog(parent, mods), m_instance(instance)
{
    setWindowTitle(dialogTitle());

    initializeContainer();
    connectButtons();

    if (!geometrySaveKey().isEmpty())
        restoreGeometry(QByteArray::fromBase64(APPLICATION->settings()->get(geometrySaveKey()).toByteArray()));
}

QList<BasePage*> ModDownloadDialog::getPages()
{
    QList<BasePage*> pages;

    auto loaders = static_cast<MinecraftInstance*>(m_instance)->getPackProfile()->getSupportedModLoaders().value();

    if (ModrinthAPI::validateModLoaders(loaders))
        pages.append(ModrinthModPage::create(this, *m_instance));
    if (APPLICATION->capabilities() & Application::SupportsFlame && FlameAPI::validateModLoaders(loaders))
        pages.append(FlameModPage::create(this, *m_instance));

    return pages;
}

GetModDependenciesTask::Ptr ModDownloadDialog::getModDependenciesTask()
{
    if (!APPLICATION->settings()->get("ModDependenciesDisabled").toBool()) {  // dependencies
        if (auto model = dynamic_cast<ModFolderModel*>(getBaseModel().get()); model) {
            QList<std::shared_ptr<GetModDependenciesTask::PackDependency>> selectedVers;
            for (auto& selected : getTasks()) {
                selectedVers.append(std::make_shared<GetModDependenciesTask::PackDependency>(selected->getPack(), selected->getVersion()));
            }

            return makeShared<GetModDependenciesTask>(this, m_instance, model, selectedVers);
        }
    }
    return nullptr;
}

ResourcePackDownloadDialog::ResourcePackDownloadDialog(QWidget* parent,
                                                       const std::shared_ptr<ResourcePackFolderModel>& resource_packs,
                                                       BaseInstance* instance)
    : ResourceDownloadDialog(parent, resource_packs), m_instance(instance)
{
    setWindowTitle(dialogTitle());

    initializeContainer();
    connectButtons();

    if (!geometrySaveKey().isEmpty())
        restoreGeometry(QByteArray::fromBase64(APPLICATION->settings()->get(geometrySaveKey()).toByteArray()));
}

QList<BasePage*> ResourcePackDownloadDialog::getPages()
{
    QList<BasePage*> pages;

    pages.append(ModrinthResourcePackPage::create(this, *m_instance));
    if (APPLICATION->capabilities() & Application::SupportsFlame)
        pages.append(FlameResourcePackPage::create(this, *m_instance));

    return pages;
}

TexturePackDownloadDialog::TexturePackDownloadDialog(QWidget* parent,
                                                     const std::shared_ptr<TexturePackFolderModel>& resource_packs,
                                                     BaseInstance* instance)
    : ResourceDownloadDialog(parent, resource_packs), m_instance(instance)
{
    setWindowTitle(dialogTitle());

    initializeContainer();
    connectButtons();

    if (!geometrySaveKey().isEmpty())
        restoreGeometry(QByteArray::fromBase64(APPLICATION->settings()->get(geometrySaveKey()).toByteArray()));
}

QList<BasePage*> TexturePackDownloadDialog::getPages()
{
    QList<BasePage*> pages;

    pages.append(ModrinthTexturePackPage::create(this, *m_instance));
    if (APPLICATION->capabilities() & Application::SupportsFlame)
        pages.append(FlameTexturePackPage::create(this, *m_instance));

    return pages;
}

ShaderPackDownloadDialog::ShaderPackDownloadDialog(QWidget* parent,
                                                   const std::shared_ptr<ShaderPackFolderModel>& shaders,
                                                   BaseInstance* instance)
    : ResourceDownloadDialog(parent, shaders), m_instance(instance)
{
    setWindowTitle(dialogTitle());

    initializeContainer();
    connectButtons();

    if (!geometrySaveKey().isEmpty())
        restoreGeometry(QByteArray::fromBase64(APPLICATION->settings()->get(geometrySaveKey()).toByteArray()));
}

QList<BasePage*> ShaderPackDownloadDialog::getPages()
{
    QList<BasePage*> pages;
    pages.append(ModrinthShaderPackPage::create(this, *m_instance));
    if (APPLICATION->capabilities() & Application::SupportsFlame)
        pages.append(FlameShaderPackPage::create(this, *m_instance));
    return pages;
}

}  // namespace ResourceDownload<|MERGE_RESOLUTION|>--- conflicted
+++ resolved
@@ -166,13 +166,8 @@
     for (auto& task : selected) {
         auto extraInfo = dependencyExtraInfo.value(task->getPack()->addonId.toString());
         confirm_dialog->appendResource({ task->getName(), task->getFilename(), task->getCustomPath(),
-<<<<<<< HEAD
-                                         ModPlatform::ProviderCapabilities::name(task->getProvider()), getRequiredBy.value(task->getPack()->addonId.toString()),
-                                         task->getVersion().version_type.toString() });
-=======
-                                         ProviderCaps.name(task->getProvider()), extraInfo.required_by,
+                                         ModPlatform::ProviderCapabilities::name(task->getProvider()), extraInfo.required_by,
                                          task->getVersion().version_type.toString(), !extraInfo.maybe_installed });
->>>>>>> e7772011
     }
 
     if (confirm_dialog->exec()) {
