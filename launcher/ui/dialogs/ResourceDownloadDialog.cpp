// SPDX-License-Identifier: GPL-3.0-only
/*
 *  Prism Launcher - Minecraft Launcher
 *  Copyright (C) 2022 Sefa Eyeoglu <contact@scrumplex.net>
 *  Copyright (C) 2023 TheKodeToad <TheKodeToad@proton.me>
 *
 *  This program is free software: you can redistribute it and/or modify
 *  it under the terms of the GNU General Public License as published by
 *  the Free Software Foundation, version 3.
 *
 *  This program is distributed in the hope that it will be useful,
 *  but WITHOUT ANY WARRANTY; without even the implied warranty of
 *  MERCHANTABILITY or FITNESS FOR A PARTICULAR PURPOSE.  See the
 *  GNU General Public License for more details.
 *
 *  You should have received a copy of the GNU General Public License
 *  along with this program.  If not, see <https://www.gnu.org/licenses/>.
 */

#include "ResourceDownloadDialog.h"
#include <QEventLoop>
#include <QList>

#include <QPushButton>
#include <algorithm>

#include "Application.h"
#include "ResourceDownloadTask.h"

#include "minecraft/mod/ModFolderModel.h"
#include "minecraft/mod/ResourcePackFolderModel.h"
#include "minecraft/mod/ShaderPackFolderModel.h"
#include "minecraft/mod/TexturePackFolderModel.h"

#include "minecraft/mod/tasks/GetModDependenciesTask.h"
#include "modplatform/ModIndex.h"
#include "ui/dialogs/CustomMessageBox.h"
#include "ui/dialogs/ProgressDialog.h"
#include "ui/dialogs/ReviewMessageBox.h"

#include "ui/pages/modplatform/ResourcePage.h"

#include "ui/pages/modplatform/flame/FlameResourcePages.h"
#include "ui/pages/modplatform/modrinth/ModrinthResourcePages.h"

#include "modplatform/flame/FlameAPI.h"
#include "modplatform/modrinth/ModrinthAPI.h"
#include "ui/widgets/PageContainer.h"

namespace ResourceDownload {

ResourceDownloadDialog::ResourceDownloadDialog(QWidget* parent, const std::shared_ptr<ResourceFolderModel> base_model)
    : QDialog(parent)
    , m_base_model(base_model)
    , m_buttons(QDialogButtonBox::Help | QDialogButtonBox::Ok | QDialogButtonBox::Cancel)
    , m_vertical_layout(this)
{
    setObjectName(QStringLiteral("ResourceDownloadDialog"));

    resize(std::max(0.5 * parent->width(), 400.0), std::max(0.75 * parent->height(), 400.0));

    setWindowIcon(APPLICATION->getThemedIcon("new"));

    // Bonk Qt over its stupid head and make sure it understands which button is the default one...
    // See: https://stackoverflow.com/questions/24556831/qbuttonbox-set-default-button
    auto OkButton = m_buttons.button(QDialogButtonBox::Ok);
    OkButton->setEnabled(false);
    OkButton->setDefault(true);
    OkButton->setAutoDefault(true);
    OkButton->setText(tr("Review and confirm"));
    OkButton->setShortcut(tr("Ctrl+Return"));

    auto CancelButton = m_buttons.button(QDialogButtonBox::Cancel);
    CancelButton->setDefault(false);
    CancelButton->setAutoDefault(false);

    auto HelpButton = m_buttons.button(QDialogButtonBox::Help);
    HelpButton->setDefault(false);
    HelpButton->setAutoDefault(false);

    setWindowModality(Qt::WindowModal);
}

void ResourceDownloadDialog::accept()
{
    if (!geometrySaveKey().isEmpty())
        APPLICATION->settings()->set(geometrySaveKey(), saveGeometry().toBase64());

    QDialog::accept();
}

void ResourceDownloadDialog::reject()
{
    if (!geometrySaveKey().isEmpty())
        APPLICATION->settings()->set(geometrySaveKey(), saveGeometry().toBase64());

    QDialog::reject();
}

// NOTE: We can't have this in the ctor because PageContainer calls a virtual function, and so
// won't work with subclasses if we put it in this ctor.
void ResourceDownloadDialog::initializeContainer()
{
    m_container = new PageContainer(this, {}, this);
    m_container->setSizePolicy(QSizePolicy::Policy::Preferred, QSizePolicy::Policy::Expanding);
    m_container->layout()->setContentsMargins(0, 0, 0, 0);
    m_vertical_layout.addWidget(m_container);

    m_container->addButtons(&m_buttons);

    connect(m_container, &PageContainer::selectedPageChanged, this, &ResourceDownloadDialog::selectedPageChanged);
}

void ResourceDownloadDialog::connectButtons()
{
    auto OkButton = m_buttons.button(QDialogButtonBox::Ok);
    OkButton->setToolTip(
        tr("Opens a new popup to review your selected %1 and confirm your selection. Shortcut: Ctrl+Return").arg(resourcesString()));
    connect(OkButton, &QPushButton::clicked, this, &ResourceDownloadDialog::confirm);

    auto CancelButton = m_buttons.button(QDialogButtonBox::Cancel);
    connect(CancelButton, &QPushButton::clicked, this, &ResourceDownloadDialog::reject);

    auto HelpButton = m_buttons.button(QDialogButtonBox::Help);
    connect(HelpButton, &QPushButton::clicked, m_container, &PageContainer::help);
}

static ModPlatform::ProviderCapabilities ProviderCaps;

void ResourceDownloadDialog::confirm()
{
    auto confirm_dialog = ReviewMessageBox::create(this, tr("Confirm %1 to download").arg(resourcesString()));
    confirm_dialog->retranslateUi(resourcesString());

<<<<<<< HEAD
    QHash<QString, QStringList> getRequiredBy;
    QStringList depNames;
=======
    QHash<QString, GetModDependenciesTask::PackDependencyExtraInfo> dependencyExtraInfo;
>>>>>>> 2012b2c2
    if (auto task = getModDependenciesTask(); task) {
        connect(task.get(), &Task::failed, this,
                [&](QString reason) { CustomMessageBox::selectable(this, tr("Error"), reason, QMessageBox::Critical)->exec(); });

        connect(task.get(), &Task::succeeded, this, [&]() {
            QStringList warnings = task->warnings();
            if (warnings.count()) {
                CustomMessageBox::selectable(this, tr("Warnings"), warnings.join('\n'), QMessageBox::Warning)->exec();
            }
        });

        // Check for updates
        ProgressDialog progress_dialog(this);
        progress_dialog.setSkipButton(true, tr("Abort"));
        progress_dialog.setWindowTitle(tr("Checking for dependencies..."));
        auto ret = progress_dialog.execWithTask(task.get());

        // If the dialog was skipped / some download error happened
        if (ret == QDialog::DialogCode::Rejected) {
            QMetaObject::invokeMethod(this, "reject", Qt::QueuedConnection);
            return;
        } else {
            for (auto dep : task->getDependecies()) {
                addResource(dep->pack, dep->version);
<<<<<<< HEAD
                depNames << dep->pack->name;
            }
            getRequiredBy = task->getRequiredBy();
=======
            dependencyExtraInfo = task->getExtraInfo();
>>>>>>> 2012b2c2
        }
    }

    auto selected = getTasks();
    std::sort(selected.begin(), selected.end(), [](const DownloadTaskPtr& a, const DownloadTaskPtr& b) {
        return QString::compare(a->getName(), b->getName(), Qt::CaseInsensitive) < 0;
    });
    for (auto& task : selected) {
        auto extraInfo = dependencyExtraInfo.value(task->getPack()->addonId.toString());
        confirm_dialog->appendResource({ task->getName(), task->getFilename(), task->getCustomPath(),
                                         ProviderCaps.name(task->getProvider()), extraInfo.required_by,
                                         task->getVersion().version_type.toString(), !extraInfo.maybe_installed });
    }

    if (confirm_dialog->exec()) {
        auto deselected = confirm_dialog->deselectedResources();
        for (auto page : m_container->getPages()) {
            auto res = static_cast<ResourcePage*>(page);
            for (auto name : deselected)
                res->removeResourceFromPage(name);
        }

        this->accept();
    } else {
        for (auto name : depNames)
            removeResource(name);
    }
}

bool ResourceDownloadDialog::selectPage(QString pageId)
{
    return m_container->selectPage(pageId);
}

ResourcePage* ResourceDownloadDialog::selectedPage()
{
    ResourcePage* result = dynamic_cast<ResourcePage*>(m_container->selectedPage());
    Q_ASSERT(result != nullptr);
    return result;
}

void ResourceDownloadDialog::addResource(ModPlatform::IndexedPack::Ptr pack, ModPlatform::IndexedVersion& ver)
{
    removeResource(pack->name);
    selectedPage()->addResourceToPage(pack, ver, getBaseModel());
    setButtonStatus();
}

void ResourceDownloadDialog::removeResource(const QString& pack_name)
{
    for (auto page : m_container->getPages()) {
        static_cast<ResourcePage*>(page)->removeResourceFromPage(pack_name);
    }
    setButtonStatus();
}

void ResourceDownloadDialog::setButtonStatus()
{
    auto selected = false;
    for (auto page : m_container->getPages()) {
        auto res = static_cast<ResourcePage*>(page);
        selected = selected || res->hasSelectedPacks();
    }
    m_buttons.button(QDialogButtonBox::Ok)->setEnabled(selected);
}

const QList<ResourceDownloadDialog::DownloadTaskPtr> ResourceDownloadDialog::getTasks()
{
    QList<DownloadTaskPtr> selected;
    for (auto page : m_container->getPages()) {
        auto res = static_cast<ResourcePage*>(page);
        selected.append(res->selectedPacks());
    }
    return selected;
}

void ResourceDownloadDialog::selectedPageChanged(BasePage* previous, BasePage* selected)
{
    auto* prev_page = dynamic_cast<ResourcePage*>(previous);
    if (!prev_page) {
        qCritical() << "Page '" << previous->displayName() << "' in ResourceDownloadDialog is not a ResourcePage!";
        return;
    }

    // Same effect as having a global search bar
    selectedPage()->setSearchTerm(prev_page->getSearchTerm());
}

ModDownloadDialog::ModDownloadDialog(QWidget* parent, const std::shared_ptr<ModFolderModel>& mods, BaseInstance* instance)
    : ResourceDownloadDialog(parent, mods), m_instance(instance)
{
    setWindowTitle(dialogTitle());

    initializeContainer();
    connectButtons();

    if (!geometrySaveKey().isEmpty())
        restoreGeometry(QByteArray::fromBase64(APPLICATION->settings()->get(geometrySaveKey()).toByteArray()));
}

QList<BasePage*> ModDownloadDialog::getPages()
{
    QList<BasePage*> pages;

    auto loaders = static_cast<MinecraftInstance*>(m_instance)->getPackProfile()->getSupportedModLoaders().value();

    if (ModrinthAPI::validateModLoaders(loaders))
        pages.append(ModrinthModPage::create(this, *m_instance));
    if (APPLICATION->capabilities() & Application::SupportsFlame && FlameAPI::validateModLoaders(loaders))
        pages.append(FlameModPage::create(this, *m_instance));

    return pages;
}

GetModDependenciesTask::Ptr ModDownloadDialog::getModDependenciesTask()
{
    if (!APPLICATION->settings()->get("ModDependenciesDisabled").toBool()) {  // dependencies
        if (auto model = dynamic_cast<ModFolderModel*>(getBaseModel().get()); model) {
            QList<std::shared_ptr<GetModDependenciesTask::PackDependency>> selectedVers;
            for (auto& selected : getTasks()) {
                selectedVers.append(std::make_shared<GetModDependenciesTask::PackDependency>(selected->getPack(), selected->getVersion()));
            }

            return makeShared<GetModDependenciesTask>(this, m_instance, model, selectedVers);
        }
    }
    return nullptr;
}

ResourcePackDownloadDialog::ResourcePackDownloadDialog(QWidget* parent,
                                                       const std::shared_ptr<ResourcePackFolderModel>& resource_packs,
                                                       BaseInstance* instance)
    : ResourceDownloadDialog(parent, resource_packs), m_instance(instance)
{
    setWindowTitle(dialogTitle());

    initializeContainer();
    connectButtons();

    if (!geometrySaveKey().isEmpty())
        restoreGeometry(QByteArray::fromBase64(APPLICATION->settings()->get(geometrySaveKey()).toByteArray()));
}

QList<BasePage*> ResourcePackDownloadDialog::getPages()
{
    QList<BasePage*> pages;

    pages.append(ModrinthResourcePackPage::create(this, *m_instance));
    if (APPLICATION->capabilities() & Application::SupportsFlame)
        pages.append(FlameResourcePackPage::create(this, *m_instance));

    return pages;
}

TexturePackDownloadDialog::TexturePackDownloadDialog(QWidget* parent,
                                                     const std::shared_ptr<TexturePackFolderModel>& resource_packs,
                                                     BaseInstance* instance)
    : ResourceDownloadDialog(parent, resource_packs), m_instance(instance)
{
    setWindowTitle(dialogTitle());

    initializeContainer();
    connectButtons();

    if (!geometrySaveKey().isEmpty())
        restoreGeometry(QByteArray::fromBase64(APPLICATION->settings()->get(geometrySaveKey()).toByteArray()));
}

QList<BasePage*> TexturePackDownloadDialog::getPages()
{
    QList<BasePage*> pages;

    pages.append(ModrinthTexturePackPage::create(this, *m_instance));
    if (APPLICATION->capabilities() & Application::SupportsFlame)
        pages.append(FlameTexturePackPage::create(this, *m_instance));

    return pages;
}

ShaderPackDownloadDialog::ShaderPackDownloadDialog(QWidget* parent,
                                                   const std::shared_ptr<ShaderPackFolderModel>& shaders,
                                                   BaseInstance* instance)
    : ResourceDownloadDialog(parent, shaders), m_instance(instance)
{
    setWindowTitle(dialogTitle());

    initializeContainer();
    connectButtons();

    if (!geometrySaveKey().isEmpty())
        restoreGeometry(QByteArray::fromBase64(APPLICATION->settings()->get(geometrySaveKey()).toByteArray()));
}

QList<BasePage*> ShaderPackDownloadDialog::getPages()
{
    QList<BasePage*> pages;
    pages.append(ModrinthShaderPackPage::create(this, *m_instance));
    if (APPLICATION->capabilities() & Application::SupportsFlame)
        pages.append(FlameShaderPackPage::create(this, *m_instance));
    return pages;
}

}  // namespace ResourceDownload<|MERGE_RESOLUTION|>--- conflicted
+++ resolved
@@ -132,12 +132,8 @@
     auto confirm_dialog = ReviewMessageBox::create(this, tr("Confirm %1 to download").arg(resourcesString()));
     confirm_dialog->retranslateUi(resourcesString());
 
-<<<<<<< HEAD
-    QHash<QString, QStringList> getRequiredBy;
+    QHash<QString, GetModDependenciesTask::PackDependencyExtraInfo> dependencyExtraInfo;
     QStringList depNames;
-=======
-    QHash<QString, GetModDependenciesTask::PackDependencyExtraInfo> dependencyExtraInfo;
->>>>>>> 2012b2c2
     if (auto task = getModDependenciesTask(); task) {
         connect(task.get(), &Task::failed, this,
                 [&](QString reason) { CustomMessageBox::selectable(this, tr("Error"), reason, QMessageBox::Critical)->exec(); });
@@ -162,13 +158,9 @@
         } else {
             for (auto dep : task->getDependecies()) {
                 addResource(dep->pack, dep->version);
-<<<<<<< HEAD
                 depNames << dep->pack->name;
             }
-            getRequiredBy = task->getRequiredBy();
-=======
             dependencyExtraInfo = task->getExtraInfo();
->>>>>>> 2012b2c2
         }
     }
 
