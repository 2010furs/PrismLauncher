// SPDX-FileCopyrightText: 2022 Sefa Eyeoglu <contact@scrumplex.net>
// SPDX-FileCopyrightText: 2022 Rachel Powers <508861+Ryex@users.noreply.github.com>
// SPDX-FileCopyrightText: 2022 kumquat-ir <66188216+kumquat-ir@users.noreply.github.com>
//
// SPDX-License-Identifier: GPL-3.0-only

/*
 *  Prism Launcher - Minecraft Launcher
 *  Copyright (C) 2022 Sefa Eyeoglu <contact@scrumplex.net>
 *  Copyright (C) 2022 Rachel Powers <508861+Ryex@users.noreply.github.com>
 *  Copyright (C) 2022 kumquat-ir <66188216+kumquat-ir@users.noreply.github.com>
 *
 *  This program is free software: you can redistribute it and/or modify
 *  it under the terms of the GNU General Public License as published by
 *  the Free Software Foundation, version 3.
 *
 *  This program is distributed in the hope that it will be useful,
 *  but WITHOUT ANY WARRANTY; without even the implied warranty of
 *  MERCHANTABILITY or FITNESS FOR A PARTICULAR PURPOSE.  See the
 *  GNU General Public License for more details.
 *
 *  You should have received a copy of the GNU General Public License
 *  along with this program.  If not, see <https://www.gnu.org/licenses/>.
 */

#include "BlockedModsDialog.h"
#include "ui_BlockedModsDialog.h"

#include "Application.h"
<<<<<<< HEAD
=======
#include "modplatform/helpers/HashUtils.h"
>>>>>>> d193ed9e

#include <QDebug>
#include <QDesktopServices>
#include <QDialogButtonBox>
<<<<<<< HEAD
#include <QDir>
#include <QDirIterator>
#include <QDragEnterEvent>
#include <QFileDialog>
#include <QFileInfo>
#include <QMimeData>
=======
#include <QDragEnterEvent>
#include <QFileDialog>
#include <QFileInfo>
>>>>>>> d193ed9e
#include <QPushButton>
#include <QStandardPaths>

BlockedModsDialog::BlockedModsDialog(QWidget* parent, const QString& title, const QString& text, QList<BlockedMod>& mods)
    : QDialog(parent), ui(new Ui::BlockedModsDialog), m_mods(mods)
{
    m_hashing_task = shared_qobject_ptr<ConcurrentTask>(new ConcurrentTask(this, "MakeHashesTask", 10));
    connect(m_hashing_task.get(), &Task::finished, this, &BlockedModsDialog::hashTaskFinished);

    ui->setupUi(this);

    m_openMissingButton = ui->buttonBox->addButton(tr("Open Missing"), QDialogButtonBox::ActionRole);
    connect(m_openMissingButton, &QPushButton::clicked, this, [this]() { openAll(true); });

    auto downloadFolderButton = ui->buttonBox->addButton(tr("Add Download Folder"), QDialogButtonBox::ActionRole);
    connect(downloadFolderButton, &QPushButton::clicked, this, &BlockedModsDialog::addDownloadFolder);

    connect(&m_watcher, &QFileSystemWatcher::directoryChanged, this, &BlockedModsDialog::directoryChanged);

    qDebug() << "[Blocked Mods Dialog] Mods List: " << mods;

    setupWatch();
    scanPaths();

    this->setWindowTitle(title);
    ui->labelDescription->setText(text);

    // force all URL handling as external
    connect(ui->textBrowserWatched, &QTextBrowser::anchorClicked, this, [](const QUrl url) { QDesktopServices::openUrl(url); });

    setAcceptDrops(true);

    update();
}

BlockedModsDialog::~BlockedModsDialog()
{
    delete ui;
}

void BlockedModsDialog::dragEnterEvent(QDragEnterEvent* e)
{
    if (e->mimeData()->hasUrls()) {
        e->acceptProposedAction();
    }
}

void BlockedModsDialog::dropEvent(QDropEvent* e)
{
    for (QUrl& url : e->mimeData()->urls()) {
        if (url.scheme().isEmpty()) { // ensure isLocalFile() works correctly
            url.setScheme("file");
        }
        
        if (!url.isLocalFile()) { // can't drop external files here.
            continue;
        }

        QString filePath = url.toLocalFile();
        qDebug() << "[Blocked Mods Dialog] Dropped file:" << filePath;
        addHashTask(filePath);

        // watch for changes
        QFileInfo file = QFileInfo(filePath);
        QString path = file.dir().absolutePath();
        qDebug() << "[Blocked Mods Dialog] Adding watch path:" << path;
        m_watcher.addPath(path);
    }
    scanPaths();
    update();
}

void BlockedModsDialog::done(int r)
{
    QDialog::done(r);
    disconnect(&m_watcher, &QFileSystemWatcher::directoryChanged, this, &BlockedModsDialog::directoryChanged);
}

void BlockedModsDialog::openAll(bool missingOnly)
{
    for (auto& mod : m_mods) {
        if (!missingOnly || !mod.matched) {
            QDesktopServices::openUrl(mod.websiteUrl);
        }
    }
}

void BlockedModsDialog::addDownloadFolder()
{
    QString dir =
        QFileDialog::getExistingDirectory(this, tr("Select directory where you downloaded the mods"),
                                          QStandardPaths::writableLocation(QStandardPaths::DownloadLocation), QFileDialog::ShowDirsOnly);
    qDebug() << "[Blocked Mods Dialog] Adding watch path:" << dir;
    m_watcher.addPath(dir);
    scanPath(dir, true);
    update();
}

/// @brief update UI with current status of the blocked mod detection
void BlockedModsDialog::update()
{
    QString text;
    QString span;

    for (auto& mod : m_mods) {
        if (mod.matched) {
            // &#x2714; -> html for HEAVY CHECK MARK : ✔
            span = QString(tr("<span style=\"color:green\"> &#x2714; Found at %1 </span>")).arg(mod.localPath);
        } else {
            // &#x2718; -> html for HEAVY BALLOT X : ✘
            span = QString(tr("<span style=\"color:red\"> &#x2718; Not Found </span>"));
        }
        text += QString(tr("%1: <a href='%2'>%2</a> <p>Hash: %3 %4</p> <br/>")).arg(mod.name, mod.websiteUrl, mod.hash, span);
    }

    ui->textBrowserModsListing->setText(text);

    QString watching;
    for (auto& dir : m_watcher.directories()) {
        watching += QString("<a href=\"%1\">%1</a><br/>").arg(dir);
    }

    ui->textBrowserWatched->setText(watching);

    if (allModsMatched()) {
        ui->labelModsFound->setText("<span style=\"color:green\">✔</span>" + tr("All mods found"));
        m_openMissingButton->setDisabled(true);
    } else {
        ui->labelModsFound->setText(tr("Please download the missing mods."));
        m_openMissingButton->setDisabled(false);
    }
}

/// @brief Signal fired when a watched direcotry has changed
/// @param path the path to the changed directory
void BlockedModsDialog::directoryChanged(QString path)
{
    qDebug() << "[Blocked Mods Dialog] Directory changed: " << path;
    validateMatchedMods();
    scanPath(path, true);
}

/// @brief add the user downloads folder and the global mods folder to the filesystem watcher
void BlockedModsDialog::setupWatch()
{
    const QString downloadsFolder = QStandardPaths::writableLocation(QStandardPaths::DownloadLocation);
    const QString modsFolder = APPLICATION->settings()->get("CentralModsDir").toString();
    m_watcher.addPath(downloadsFolder);
    m_watcher.addPath(modsFolder);
}

/// @brief scan all watched folder
void BlockedModsDialog::scanPaths()
{
    for (auto& dir : m_watcher.directories()) {
        scanPath(dir, false);
    }
    runHashTask();
}

/// @brief Scan the directory at path, skip paths that do not contain a file name
///        of a blocked mod we are looking for
/// @param path the directory to scan
void BlockedModsDialog::scanPath(QString path, bool start_task)
{
    QDir scan_dir(path);
    QDirIterator scan_it(path, QDir::Filter::Files | QDir::Filter::Hidden, QDirIterator::NoIteratorFlags);
    while (scan_it.hasNext()) {
        QString file = scan_it.next();

        if (!checkValidPath(file)) {
            continue;
        }

        addHashTask(file);
    }

    if (start_task) {
        runHashTask();
    }
}

/// @brief add a hashing task for the file located at path, add the path to the pending set if the hasing task is already running
/// @param path the path to the local file being hashed
void BlockedModsDialog::addHashTask(QString path)
{
    qDebug() << "[Blocked Mods Dialog] adding a Hash task for" << path << "to the pending set.";
    m_pending_hash_paths.insert(path);
}

/// @brief add a hashing task for the file located at path and connect it to check that hash against
///        our blocked mods list
/// @param path the path to the local file being hashed
void BlockedModsDialog::buildHashTask(QString path)
{
    auto hash_task = Hashing::createBlockedModHasher(path, ModPlatform::Provider::FLAME, "sha1");

    qDebug() << "[Blocked Mods Dialog] Creating Hash task for path: " << path;

    connect(hash_task.get(), &Task::succeeded, this, [this, hash_task, path] { checkMatchHash(hash_task->getResult(), path); });
    connect(hash_task.get(), &Task::failed, this, [path] { qDebug() << "Failed to hash path: " << path; });

    m_hashing_task->addTask(hash_task);
}

/// @brief check if the computed hash for the provided path matches a blocked
///        mod we are looking for
/// @param hash the computed hash for the provided path
/// @param path the path to the local file being compared
void BlockedModsDialog::checkMatchHash(QString hash, QString path)
{
    bool match = false;

    qDebug() << "[Blocked Mods Dialog] Checking for match on hash: " << hash << "| From path:" << path;

    for (auto& mod : m_mods) {
        if (mod.matched) {
            continue;
        }
        if (mod.hash.compare(hash, Qt::CaseInsensitive) == 0) {
            mod.matched = true;
            mod.localPath = path;
            match = true;

            qDebug() << "[Blocked Mods Dialog] Hash match found:" << mod.name << hash << "| From path:" << path;

            break;
        }
    }

    if (match) {
        update();
    }
}

/// @brief Check if the name of the file at path matches the name of a blocked mod we are searching for
/// @param path the path to check
/// @return boolean: did the path match the name of a blocked mod?
bool BlockedModsDialog::checkValidPath(QString path)
{
    const QFileInfo file = QFileInfo(path);
    const QString filename = file.fileName();
    QString laxFilename(filename);
    laxFilename.replace('+', ' ');

    auto compare = [](QString fsfilename, QString metadataFilename) {
        return metadataFilename.compare(fsfilename, Qt::CaseInsensitive) == 0;
    };

    for (auto& mod : m_mods) {
        if (compare(filename, mod.name)) {
            qDebug() << "[Blocked Mods Dialog] Name match found:" << mod.name << "| From path:" << path;
            return true;
        }
        if (compare(laxFilename, mod.name)) {
            qDebug() << "[Blocked Mods Dialog] Lax name match found:" << mod.name << "| From path:" << path;
            return true;
        }
    }

    return false;
}

bool BlockedModsDialog::allModsMatched()
{
    return std::all_of(m_mods.begin(), m_mods.end(), [](auto const& mod) { return mod.matched; });
}

/// @brief ensure matched file paths still exist
void BlockedModsDialog::validateMatchedMods()
{
    bool changed = false;
    for (auto& mod : m_mods) {
        if (mod.matched) {
            QFileInfo file = QFileInfo(mod.localPath);
            if (!file.exists() || !file.isFile()) {
                qDebug() << "[Blocked Mods Dialog] File" << mod.localPath << "for mod" << mod.name
                         << "has vanshed! marking as not matched.";
                mod.localPath = "";
                mod.matched = false;
                changed = true;
            }
        }
    }
    if (changed) {
        update();
    }
}

/// @brief run hash task or mark a pending run if it is already runing
void BlockedModsDialog::runHashTask()
{
    if (!m_hashing_task->isRunning()) {
        m_rehash_pending = false;

        if (!m_pending_hash_paths.isEmpty()) {
            qDebug() << "[Blocked Mods Dialog] there are pending hash tasks, building and running tasks";

            auto path = m_pending_hash_paths.begin();
            while (path != m_pending_hash_paths.end()) {
                buildHashTask(*path);
                path = m_pending_hash_paths.erase(path);
            }

            m_hashing_task->start();
        }
    } else {
        qDebug() << "[Blocked Mods Dialog] queueing another run of the hashing task";
        qDebug() << "[Blocked Mods Dialog] pending hash tasks:" << m_pending_hash_paths;
        m_rehash_pending = true;
    }
}

void BlockedModsDialog::hashTaskFinished()
{
    qDebug() << "[Blocked Mods Dialog] All hash tasks finished";
    if (m_rehash_pending) {
        qDebug() << "[Blocked Mods Dialog] task finished with a rehash pending, rerunning";
        runHashTask();
    }
}

/// qDebug print support for the BlockedMod struct
QDebug operator<<(QDebug debug, const BlockedMod& m)
{
    QDebugStateSaver saver(debug);

    debug.nospace() << "{ name: " << m.name << ", websiteUrl: " << m.websiteUrl << ", hash: " << m.hash << ", matched: " << m.matched
                    << ", localPath: " << m.localPath << "}";

    return debug;
}<|MERGE_RESOLUTION|>--- conflicted
+++ resolved
@@ -27,27 +27,19 @@
 #include "ui_BlockedModsDialog.h"
 
 #include "Application.h"
-<<<<<<< HEAD
-=======
 #include "modplatform/helpers/HashUtils.h"
->>>>>>> d193ed9e
 
 #include <QDebug>
 #include <QDesktopServices>
 #include <QDialogButtonBox>
-<<<<<<< HEAD
 #include <QDir>
 #include <QDirIterator>
 #include <QDragEnterEvent>
 #include <QFileDialog>
 #include <QFileInfo>
 #include <QMimeData>
-=======
-#include <QDragEnterEvent>
-#include <QFileDialog>
-#include <QFileInfo>
->>>>>>> d193ed9e
 #include <QPushButton>
+#include <QMimeData>
 #include <QStandardPaths>
 
 BlockedModsDialog::BlockedModsDialog(QWidget* parent, const QString& title, const QString& text, QList<BlockedMod>& mods)
@@ -100,7 +92,7 @@
         if (url.scheme().isEmpty()) { // ensure isLocalFile() works correctly
             url.setScheme("file");
         }
-        
+
         if (!url.isLocalFile()) { // can't drop external files here.
             continue;
         }
