--- conflicted
+++ resolved
@@ -216,15 +216,11 @@
 
 void ProgressDialog::changeStatus([[maybe_unused]] const QString& status)
 {
-<<<<<<< HEAD
-    ui->globalStatusLabel->setText(m_task->getStatus());
-    ui->globalStatusDetailsLabel->setText(m_task->getDetails());
-=======
     ui->globalStatusLabel->setText(task->getStatus());
     ui->globalStatusLabel->adjustSize();
     ui->globalStatusDetailsLabel->setText(task->getDetails());
     ui->globalStatusDetailsLabel->adjustSize();
->>>>>>> 94d4d12e
+
 
     updateSize();
 }
