#include "ModUpdateDialog.h"
#include "Application.h"
#include "ChooseProviderDialog.h"
#include "CustomMessageBox.h"
#include "ProgressDialog.h"
#include "ScrollMessageBox.h"
#include "StringUtils.h"
#include "minecraft/mod/tasks/GetModDependenciesTask.h"
#include "modplatform/ModIndex.h"
#include "modplatform/flame/FlameAPI.h"
#include "ui_ReviewMessageBox.h"

#include "Markdown.h"

#include "tasks/ConcurrentTask.h"

#include "minecraft/MinecraftInstance.h"
#include "minecraft/PackProfile.h"

#include "modplatform/EnsureMetadataTask.h"
#include "modplatform/flame/FlameCheckUpdate.h"
#include "modplatform/modrinth/ModrinthCheckUpdate.h"

#include <QTextBrowser>
#include <QTreeWidgetItem>

#include <optional>

static std::list<Version> mcVersions(BaseInstance* inst)
{
    return { static_cast<MinecraftInstance*>(inst)->getPackProfile()->getComponent("net.minecraft")->getVersion() };
}

static QList<ModPlatform::ModLoaderType> mcLoadersList(BaseInstance* inst)
{
    return static_cast<MinecraftInstance*>(inst)->getPackProfile()->getModLoadersList();
}

ModUpdateDialog::ModUpdateDialog(QWidget* parent,
                                 BaseInstance* instance,
                                 const std::shared_ptr<ModFolderModel> mods,
                                 QList<Mod*>& search_for,
                                 bool includeDeps)
    : ReviewMessageBox(parent, tr("Confirm mods to update"), "")
    , m_parent(parent)
    , m_mod_model(mods)
    , m_candidates(search_for)
    , m_second_try_metadata(
          new ConcurrentTask(nullptr, "Second Metadata Search", APPLICATION->settings()->get("NumberOfConcurrentTasks").toInt()))
    , m_instance(instance)
    , m_include_deps(includeDeps)
{
    ReviewMessageBox::setGeometry(0, 0, 800, 600);

    ui->explainLabel->setText(tr("You're about to update the following mods:"));
    ui->onlyCheckedLabel->setText(tr("Only mods with a check will be updated!"));
}

void ModUpdateDialog::checkCandidates()
{
    // Ensure mods have valid metadata
    auto went_well = ensureMetadata();
    if (!went_well) {
        m_aborted = true;
        return;
    }

    // Report failed metadata generation
    if (!m_failed_metadata.empty()) {
        QString text;
        for (const auto& failed : m_failed_metadata) {
            const auto& mod = std::get<0>(failed);
            const auto& reason = std::get<1>(failed);
            text += tr("Mod name: %1<br>File name: %2<br>Reason: %3<br><br>").arg(mod->name(), mod->fileinfo().fileName(), reason);
        }

        ScrollMessageBox message_dialog(m_parent, tr("Metadata generation failed"),
                                        tr("Could not generate metadata for the following mods:<br>"
                                           "Do you wish to proceed without those mods?"),
                                        text);
        message_dialog.setModal(true);
        if (message_dialog.exec() == QDialog::Rejected) {
            m_aborted = true;
            QMetaObject::invokeMethod(this, "reject", Qt::QueuedConnection);
            return;
        }
    }

    auto versions = mcVersions(m_instance);
    auto loadersList = mcLoadersList(m_instance);

    SequentialTask check_task(m_parent, tr("Checking for updates"));

    if (!m_modrinth_to_update.empty()) {
<<<<<<< HEAD
        m_modrinth_check_task.reset(new ModrinthCheckUpdate(m_modrinth_to_update, versions, loadersList, m_mod_model));
        connect(m_modrinth_check_task.get(), &CheckUpdateTask::checkFailed, this, [this](Mod* mod, QString reason, QUrl recover_url) {
            m_failed_check_update.append({ mod, reason, recover_url });
        });
=======
        m_modrinth_check_task.reset(new ModrinthCheckUpdate(m_modrinth_to_update, versions, loaders, m_mod_model));
        connect(m_modrinth_check_task.get(), &CheckUpdateTask::checkFailed, this,
                [this](Mod* mod, QString reason, QUrl recover_url) { m_failed_check_update.append({ mod, reason, recover_url }); });
>>>>>>> 4aa2e5b8
        check_task.addTask(m_modrinth_check_task);
    }

    if (!m_flame_to_update.empty()) {
<<<<<<< HEAD
        m_flame_check_task.reset(new FlameCheckUpdate(m_flame_to_update, versions, loadersList, m_mod_model));
        connect(m_flame_check_task.get(), &CheckUpdateTask::checkFailed, this, [this](Mod* mod, QString reason, QUrl recover_url) {
            m_failed_check_update.append({ mod, reason, recover_url });
        });
=======
        m_flame_check_task.reset(new FlameCheckUpdate(m_flame_to_update, versions, loaders, m_mod_model));
        connect(m_flame_check_task.get(), &CheckUpdateTask::checkFailed, this,
                [this](Mod* mod, QString reason, QUrl recover_url) { m_failed_check_update.append({ mod, reason, recover_url }); });
>>>>>>> 4aa2e5b8
        check_task.addTask(m_flame_check_task);
    }

    connect(&check_task, &Task::failed, this,
            [&](QString reason) { CustomMessageBox::selectable(this, tr("Error"), reason, QMessageBox::Critical)->exec(); });

    connect(&check_task, &Task::succeeded, this, [&]() {
        QStringList warnings = check_task.warnings();
        if (warnings.count()) {
            CustomMessageBox::selectable(this, tr("Warnings"), warnings.join('\n'), QMessageBox::Warning)->exec();
        }
    });

    // Check for updates
    ProgressDialog progress_dialog(m_parent);
    progress_dialog.setSkipButton(true, tr("Abort"));
    progress_dialog.setWindowTitle(tr("Checking for updates..."));
    auto ret = progress_dialog.execWithTask(&check_task);

    // If the dialog was skipped / some download error happened
    if (ret == QDialog::DialogCode::Rejected) {
        m_aborted = true;
        QMetaObject::invokeMethod(this, "reject", Qt::QueuedConnection);
        return;
    }

    QList<std::shared_ptr<GetModDependenciesTask::PackDependency>> selectedVers;

    // Add found updates for Modrinth
    if (m_modrinth_check_task) {
        auto modrinth_updates = m_modrinth_check_task->getUpdatable();
        for (auto& updatable : modrinth_updates) {
            qDebug() << QString("Mod %1 has an update available!").arg(updatable.name);

            appendMod(updatable);
            m_tasks.insert(updatable.name, updatable.download);
        }
        selectedVers.append(m_modrinth_check_task->getDependencies());
    }

    // Add found updated for Flame
    if (m_flame_check_task) {
        auto flame_updates = m_flame_check_task->getUpdatable();
        for (auto& updatable : flame_updates) {
            qDebug() << QString("Mod %1 has an update available!").arg(updatable.name);

            appendMod(updatable);
            m_tasks.insert(updatable.name, updatable.download);
        }
        selectedVers.append(m_flame_check_task->getDependencies());
    }

    // Report failed update checking
    if (!m_failed_check_update.empty()) {
        QString text;
        for (const auto& failed : m_failed_check_update) {
            const auto& mod = std::get<0>(failed);
            const auto& reason = std::get<1>(failed);
            const auto& recover_url = std::get<2>(failed);

            qDebug() << mod->name() << " failed to check for updates!";

            text += tr("Mod name: %1").arg(mod->name()) + "<br>";
            if (!reason.isEmpty())
                text += tr("Reason: %1").arg(reason) + "<br>";
            if (!recover_url.isEmpty())
                //: %1 is the link to download it manually
                text += tr("Possible solution: Getting the latest version manually:<br>%1<br>")
                            .arg(QString("<a href='%1'>%1</a>").arg(recover_url.toString()));
            text += "<br>";
        }

        ScrollMessageBox message_dialog(m_parent, tr("Failed to check for updates"),
                                        tr("Could not check or get the following mods for updates:<br>"
                                           "Do you wish to proceed without those mods?"),
                                        text);
        message_dialog.setModal(true);
        if (message_dialog.exec() == QDialog::Rejected) {
            m_aborted = true;
            QMetaObject::invokeMethod(this, "reject", Qt::QueuedConnection);
            return;
        }
    }

    if (m_include_deps && !APPLICATION->settings()->get("ModDependenciesDisabled").toBool()) {  // dependencies
        auto depTask = makeShared<GetModDependenciesTask>(this, m_instance, m_mod_model.get(), selectedVers);

        connect(depTask.get(), &Task::failed, this,
                [&](QString reason) { CustomMessageBox::selectable(this, tr("Error"), reason, QMessageBox::Critical)->exec(); });

        connect(depTask.get(), &Task::succeeded, this, [&]() {
            QStringList warnings = depTask->warnings();
            if (warnings.count()) {
                CustomMessageBox::selectable(this, tr("Warnings"), warnings.join('\n'), QMessageBox::Warning)->exec();
            }
        });

        ProgressDialog progress_dialog_deps(m_parent);
        progress_dialog_deps.setSkipButton(true, tr("Abort"));
        progress_dialog_deps.setWindowTitle(tr("Checking for dependencies..."));
        auto dret = progress_dialog_deps.execWithTask(depTask.get());

        // If the dialog was skipped / some download error happened
        if (dret == QDialog::DialogCode::Rejected) {
            m_aborted = true;
            QMetaObject::invokeMethod(this, "reject", Qt::QueuedConnection);
            return;
        }
        static FlameAPI api;

        auto dependencyExtraInfo = depTask->getExtraInfo();

        for (auto dep : depTask->getDependecies()) {
            auto changelog = dep->version.changelog;
            if (dep->pack->provider == ModPlatform::ResourceProvider::FLAME)
                changelog = api.getModFileChangelog(dep->version.addonId.toInt(), dep->version.fileId.toInt());
            auto download_task = makeShared<ResourceDownloadTask>(dep->pack, dep->version, m_mod_model);
            auto extraInfo = dependencyExtraInfo.value(dep->version.addonId.toString());
            CheckUpdateTask::UpdatableMod updatable = { dep->pack->name,
                                                        dep->version.hash,
                                                        "",
                                                        dep->version.version,
                                                        dep->version.version_type,
                                                        changelog,
                                                        dep->pack->provider,
                                                        download_task,
                                                        !extraInfo.maybe_installed };

            appendMod(updatable, extraInfo.required_by);
            m_tasks.insert(updatable.name, updatable.download);
        }
    }

    // If there's no mod to be updated
    if (ui->modTreeWidget->topLevelItemCount() == 0) {
        m_no_updates = true;
    } else {
        // FIXME: Find a more efficient way of doing this!

        // Sort major items in alphabetical order (also sorts the children unfortunately)
        ui->modTreeWidget->sortItems(0, Qt::SortOrder::AscendingOrder);

        // Re-sort the children
        auto* item = ui->modTreeWidget->topLevelItem(0);
        for (int i = 1; item != nullptr; ++i) {
            item->sortChildren(0, Qt::SortOrder::DescendingOrder);
            item = ui->modTreeWidget->topLevelItem(i);
        }
    }

    if (m_aborted || m_no_updates)
        QMetaObject::invokeMethod(this, "reject", Qt::QueuedConnection);
}

// Part 1: Ensure we have a valid metadata
auto ModUpdateDialog::ensureMetadata() -> bool
{
    auto index_dir = indexDir();

    SequentialTask seq(m_parent, tr("Looking for metadata"));

    // A better use of data structures here could remove the need for this QHash
    QHash<QString, bool> should_try_others;
    QList<Mod*> modrinth_tmp;
    QList<Mod*> flame_tmp;

    bool confirm_rest = false;
    bool try_others_rest = false;
    bool skip_rest = false;
    ModPlatform::ResourceProvider provider_rest = ModPlatform::ResourceProvider::MODRINTH;

    auto addToTmp = [&](Mod* m, ModPlatform::ResourceProvider p) {
        switch (p) {
            case ModPlatform::ResourceProvider::MODRINTH:
                modrinth_tmp.push_back(m);
                break;
            case ModPlatform::ResourceProvider::FLAME:
                flame_tmp.push_back(m);
                break;
        }
    };

    for (auto candidate : m_candidates) {
        if (candidate->status() != ModStatus::NoMetadata) {
            onMetadataEnsured(candidate);
            continue;
        }

        if (skip_rest)
            continue;

        if (candidate->type() == ResourceType::FOLDER) {
            continue;
        }

        if (confirm_rest) {
            addToTmp(candidate, provider_rest);
            should_try_others.insert(candidate->internal_id(), try_others_rest);
            continue;
        }

        ChooseProviderDialog chooser(this);
        chooser.setDescription(tr("The mod '%1' does not have a metadata yet. We need to generate it in order to track relevant "
                                  "information on how to update this mod. "
                                  "To do this, please select a mod provider which we can use to check for updates for this mod.")
                                   .arg(candidate->name()));
        auto confirmed = chooser.exec() == QDialog::DialogCode::Accepted;

        auto response = chooser.getResponse();

        if (response.skip_all)
            skip_rest = true;
        if (response.confirm_all) {
            confirm_rest = true;
            provider_rest = response.chosen;
            try_others_rest = response.try_others;
        }

        should_try_others.insert(candidate->internal_id(), response.try_others);

        if (confirmed)
            addToTmp(candidate, response.chosen);
    }

    if (!modrinth_tmp.empty()) {
        auto modrinth_task = makeShared<EnsureMetadataTask>(modrinth_tmp, index_dir, ModPlatform::ResourceProvider::MODRINTH);
        connect(modrinth_task.get(), &EnsureMetadataTask::metadataReady, [this](Mod* candidate) { onMetadataEnsured(candidate); });
        connect(modrinth_task.get(), &EnsureMetadataTask::metadataFailed, [this, &should_try_others](Mod* candidate) {
            onMetadataFailed(candidate, should_try_others.find(candidate->internal_id()).value(), ModPlatform::ResourceProvider::MODRINTH);
        });
        connect(modrinth_task.get(), &EnsureMetadataTask::failed,
                [this](QString reason) { CustomMessageBox::selectable(this, tr("Error"), reason, QMessageBox::Critical)->exec(); });

        if (modrinth_task->getHashingTask())
            seq.addTask(modrinth_task->getHashingTask());

        seq.addTask(modrinth_task);
    }

    if (!flame_tmp.empty()) {
        auto flame_task = makeShared<EnsureMetadataTask>(flame_tmp, index_dir, ModPlatform::ResourceProvider::FLAME);
        connect(flame_task.get(), &EnsureMetadataTask::metadataReady, [this](Mod* candidate) { onMetadataEnsured(candidate); });
        connect(flame_task.get(), &EnsureMetadataTask::metadataFailed, [this, &should_try_others](Mod* candidate) {
            onMetadataFailed(candidate, should_try_others.find(candidate->internal_id()).value(), ModPlatform::ResourceProvider::FLAME);
        });
        connect(flame_task.get(), &EnsureMetadataTask::failed,
                [this](QString reason) { CustomMessageBox::selectable(this, tr("Error"), reason, QMessageBox::Critical)->exec(); });

        if (flame_task->getHashingTask())
            seq.addTask(flame_task->getHashingTask());

        seq.addTask(flame_task);
    }

    seq.addTask(m_second_try_metadata);

    ProgressDialog checking_dialog(m_parent);
    checking_dialog.setSkipButton(true, tr("Abort"));
    checking_dialog.setWindowTitle(tr("Generating metadata..."));
    auto ret_metadata = checking_dialog.execWithTask(&seq);

    return (ret_metadata != QDialog::DialogCode::Rejected);
}

void ModUpdateDialog::onMetadataEnsured(Mod* mod)
{
    // When the mod is a folder, for instance
    if (!mod->metadata())
        return;

    switch (mod->metadata()->provider) {
        case ModPlatform::ResourceProvider::MODRINTH:
            m_modrinth_to_update.push_back(mod);
            break;
        case ModPlatform::ResourceProvider::FLAME:
            m_flame_to_update.push_back(mod);
            break;
    }
}

ModPlatform::ResourceProvider next(ModPlatform::ResourceProvider p)
{
    switch (p) {
        case ModPlatform::ResourceProvider::MODRINTH:
            return ModPlatform::ResourceProvider::FLAME;
        case ModPlatform::ResourceProvider::FLAME:
            return ModPlatform::ResourceProvider::MODRINTH;
    }

    return ModPlatform::ResourceProvider::FLAME;
}

void ModUpdateDialog::onMetadataFailed(Mod* mod, bool try_others, ModPlatform::ResourceProvider first_choice)
{
    if (try_others) {
        auto index_dir = indexDir();

        auto task = makeShared<EnsureMetadataTask>(mod, index_dir, next(first_choice));
        connect(task.get(), &EnsureMetadataTask::metadataReady, [this](Mod* candidate) { onMetadataEnsured(candidate); });
        connect(task.get(), &EnsureMetadataTask::metadataFailed, [this](Mod* candidate) { onMetadataFailed(candidate, false); });
        connect(task.get(), &EnsureMetadataTask::failed,
                [this](QString reason) { CustomMessageBox::selectable(this, tr("Error"), reason, QMessageBox::Critical)->exec(); });

        m_second_try_metadata->addTask(task);
    } else {
        QString reason{ tr("Couldn't find a valid version on the selected mod provider(s)") };

        m_failed_metadata.append({ mod, reason });
    }
}

void ModUpdateDialog::appendMod(CheckUpdateTask::UpdatableMod const& info, QStringList requiredBy)
{
    auto item_top = new QTreeWidgetItem(ui->modTreeWidget);
    item_top->setCheckState(0, info.enabled ? Qt::CheckState::Checked : Qt::CheckState::Unchecked);
    if (!info.enabled) {
        item_top->setToolTip(0, tr("Mod was disabled as it may be already instaled."));
    }
    item_top->setText(0, info.name);
    item_top->setExpanded(true);

    auto provider_item = new QTreeWidgetItem(item_top);
    provider_item->setText(0, tr("Provider: %1").arg(ModPlatform::ProviderCapabilities::readableName(info.provider)));

    auto old_version_item = new QTreeWidgetItem(item_top);
    old_version_item->setText(0, tr("Old version: %1").arg(info.old_version.isEmpty() ? tr("Not installed") : info.old_version));

    auto new_version_item = new QTreeWidgetItem(item_top);
    new_version_item->setText(0, tr("New version: %1").arg(info.new_version));

    if (info.new_version_type.has_value()) {
        auto new_version_type_itme = new QTreeWidgetItem(item_top);
        new_version_type_itme->setText(0, tr("New Version Type: %1").arg(info.new_version_type.value().toString()));
    }

    if (!requiredBy.isEmpty()) {
        auto requiredByItem = new QTreeWidgetItem(item_top);
        if (requiredBy.length() == 1) {
            requiredByItem->setText(0, tr("Required by: %1").arg(requiredBy.back()));
        } else {
            requiredByItem->setText(0, tr("Required by:"));
            auto i = 0;
            for (auto req : requiredBy) {
                auto reqItem = new QTreeWidgetItem(requiredByItem);
                reqItem->setText(0, req);
                reqItem->insertChildren(i++, { reqItem });
            }
        }

        ui->toggleDepsButton->show();
        m_deps << item_top;
    }

    auto changelog_item = new QTreeWidgetItem(item_top);
    changelog_item->setText(0, tr("Changelog of the latest version"));

    auto changelog = new QTreeWidgetItem(changelog_item);
    auto changelog_area = new QTextBrowser();

    QString text = info.changelog;
    switch (info.provider) {
        case ModPlatform::ResourceProvider::MODRINTH: {
            text = markdownToHTML(info.changelog.toUtf8());
            break;
        }
        default:
            break;
    }

    changelog_area->setHtml(StringUtils::htmlListPatch(text));
    changelog_area->setOpenExternalLinks(true);
    changelog_area->setLineWrapMode(QTextBrowser::LineWrapMode::WidgetWidth);
    changelog_area->setVerticalScrollBarPolicy(Qt::ScrollBarPolicy::ScrollBarAsNeeded);

    ui->modTreeWidget->setItemWidget(changelog, 0, changelog_area);

    ui->modTreeWidget->addTopLevelItem(item_top);
}

auto ModUpdateDialog::getTasks() -> const QList<ResourceDownloadTask::Ptr>
{
    QList<ResourceDownloadTask::Ptr> list;

    auto* item = ui->modTreeWidget->topLevelItem(0);

    for (int i = 1; item != nullptr; ++i) {
        if (item->checkState(0) == Qt::CheckState::Checked) {
            list.push_back(m_tasks.find(item->text(0)).value());
        }

        item = ui->modTreeWidget->topLevelItem(i);
    }

    return list;
}<|MERGE_RESOLUTION|>--- conflicted
+++ resolved
@@ -92,30 +92,16 @@
     SequentialTask check_task(m_parent, tr("Checking for updates"));
 
     if (!m_modrinth_to_update.empty()) {
-<<<<<<< HEAD
         m_modrinth_check_task.reset(new ModrinthCheckUpdate(m_modrinth_to_update, versions, loadersList, m_mod_model));
-        connect(m_modrinth_check_task.get(), &CheckUpdateTask::checkFailed, this, [this](Mod* mod, QString reason, QUrl recover_url) {
-            m_failed_check_update.append({ mod, reason, recover_url });
-        });
-=======
-        m_modrinth_check_task.reset(new ModrinthCheckUpdate(m_modrinth_to_update, versions, loaders, m_mod_model));
         connect(m_modrinth_check_task.get(), &CheckUpdateTask::checkFailed, this,
                 [this](Mod* mod, QString reason, QUrl recover_url) { m_failed_check_update.append({ mod, reason, recover_url }); });
->>>>>>> 4aa2e5b8
         check_task.addTask(m_modrinth_check_task);
     }
 
     if (!m_flame_to_update.empty()) {
-<<<<<<< HEAD
         m_flame_check_task.reset(new FlameCheckUpdate(m_flame_to_update, versions, loadersList, m_mod_model));
-        connect(m_flame_check_task.get(), &CheckUpdateTask::checkFailed, this, [this](Mod* mod, QString reason, QUrl recover_url) {
-            m_failed_check_update.append({ mod, reason, recover_url });
-        });
-=======
-        m_flame_check_task.reset(new FlameCheckUpdate(m_flame_to_update, versions, loaders, m_mod_model));
         connect(m_flame_check_task.get(), &CheckUpdateTask::checkFailed, this,
                 [this](Mod* mod, QString reason, QUrl recover_url) { m_failed_check_update.append({ mod, reason, recover_url }); });
->>>>>>> 4aa2e5b8
         check_task.addTask(m_flame_check_task);
     }
 
