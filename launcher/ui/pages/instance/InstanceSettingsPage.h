// SPDX-License-Identifier: GPL-3.0-only
/*
 *  PolyMC - Minecraft Launcher
 *  Copyright (c) 2022 Jamie Mansfield <jmansfield@cadixdev.org>
 *
 *  This program is free software: you can redistribute it and/or modify
 *  it under the terms of the GNU General Public License as published by
 *  the Free Software Foundation, version 3.
 *
 *  This program is distributed in the hope that it will be useful,
 *  but WITHOUT ANY WARRANTY; without even the implied warranty of
 *  MERCHANTABILITY or FITNESS FOR A PARTICULAR PURPOSE.  See the
 *  GNU General Public License for more details.
 *
 *  You should have received a copy of the GNU General Public License
 *  along with this program.  If not, see <https://www.gnu.org/licenses/>.
 *
 * This file incorporates work covered by the following copyright and
 * permission notice:
 *
 *      Copyright 2013-2021 MultiMC Contributors
 *
 *      Licensed under the Apache License, Version 2.0 (the "License");
 *      you may not use this file except in compliance with the License.
 *      You may obtain a copy of the License at
 *
 *          http://www.apache.org/licenses/LICENSE-2.0
 *
 *      Unless required by applicable law or agreed to in writing, software
 *      distributed under the License is distributed on an "AS IS" BASIS,
 *      WITHOUT WARRANTIES OR CONDITIONS OF ANY KIND, either express or implied.
 *      See the License for the specific language governing permissions and
 *      limitations under the License.
 */

#pragma once

#include <QWidget>

#include <QObjectPtr.h>
#include <QMenu>
#include "Application.h"
#include "BaseInstance.h"
#include "JavaCommon.h"
#include "java/JavaChecker.h"
#include "ui/pages/BasePage.h"

class JavaChecker;
namespace Ui
{
class InstanceSettingsPage;
}

class InstanceSettingsPage : public QWidget, public BasePage
{
    Q_OBJECT

public:
    explicit InstanceSettingsPage(BaseInstance *inst, QWidget *parent = 0);
    virtual ~InstanceSettingsPage();
    virtual QString displayName() const override
    {
        return tr("Settings");
    }
    virtual QIcon icon() const override
    {
        return APPLICATION->getThemedIcon("instance-settings");
    }
    virtual QString id() const override
    {
        return "settings";
    }
    virtual bool apply() override;
    virtual QString helpPage() const override
    {
        return "Instance-settings";
    }
    void retranslate() override;

    void updateThresholds();

   private slots:
    void on_javaDetectBtn_clicked();
    void on_javaTestBtn_clicked();
    void on_javaBrowseBtn_clicked();
<<<<<<< HEAD
    void on_javaDownloadBtn_clicked();
=======
    void on_maxMemSpinBox_valueChanged(int i);
>>>>>>> b9568279

    void applySettings();
    void loadSettings();

    void checkerFinished();

    void globalSettingsButtonClicked(bool checked);

    void updateAccountsMenu();
    QIcon getFaceForAccount(MinecraftAccountPtr account);
    void changeInstanceAccount(int index);

private:
    Ui::InstanceSettingsPage *ui;
    BaseInstance *m_instance;
    SettingsObjectPtr m_settings;
    unique_qobject_ptr<JavaCommon::TestCheck> checker;
};<|MERGE_RESOLUTION|>--- conflicted
+++ resolved
@@ -83,11 +83,8 @@
     void on_javaDetectBtn_clicked();
     void on_javaTestBtn_clicked();
     void on_javaBrowseBtn_clicked();
-<<<<<<< HEAD
     void on_javaDownloadBtn_clicked();
-=======
     void on_maxMemSpinBox_valueChanged(int i);
->>>>>>> b9568279
 
     void applySettings();
     void loadSettings();
