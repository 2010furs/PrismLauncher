--- conflicted
+++ resolved
@@ -3,11 +3,8 @@
  *  PolyMC - Minecraft Launcher
  *  Copyright (c) 2022 Jamie Mansfield <jmansfield@cadixdev.org>
  *  Copyright (C) 2022 Sefa Eyeoglu <contact@scrumplex.net>
-<<<<<<< HEAD
  *  Copyright (C) 2022 TheKodeToad <TheKodeToad@proton.me>
-=======
  *  Copyright (C) 2023 seth <getchoo at tuta dot io>
->>>>>>> 593f4529
  *
  *  This program is free software: you can redistribute it and/or modify
  *  it under the terms of the GNU General Public License as published by
@@ -285,10 +282,6 @@
         m_settings->reset("InstanceAccountId");
     }
 
-<<<<<<< HEAD
-    bool onlineFixes = ui->onlineFixes->isChecked();
-    m_settings->set("OnlineFixes", onlineFixes);
-=======
     bool overrideModLoaderSettings = ui->modLoaderSettingsGroupBox->isChecked();
     m_settings->set("OverrideModLoaderSettings", overrideModLoaderSettings);
     if (overrideModLoaderSettings) {
@@ -296,7 +289,9 @@
     } else {
         m_settings->reset("DisableQuiltBeacon");
     }
->>>>>>> 593f4529
+  
+    bool onlineFixes = ui->onlineFixes->isChecked();
+    m_settings->set("OnlineFixes", onlineFixes);
 
     // FIXME: This should probably be called by a signal instead
     m_instance->updateRuntimeContext();
@@ -399,14 +394,12 @@
     ui->instanceAccountGroupBox->setChecked(m_settings->get("UseAccountForInstance").toBool());
     updateAccountsMenu();
 
-<<<<<<< HEAD
-    ui->onlineFixes->setChecked(m_settings->get("OnlineFixes").toBool());
-    ui->onlineFixes->setVisible(m_instance->traits().contains("legacyServices"));
-=======
     // Mod loader specific settings
     ui->modLoaderSettingsGroupBox->setChecked(m_settings->get("OverrideModLoaderSettings").toBool());
     ui->disableQuiltBeaconCheckBox->setChecked(m_settings->get("DisableQuiltBeacon").toBool());
->>>>>>> 593f4529
+
+    ui->onlineFixes->setChecked(m_settings->get("OnlineFixes").toBool());
+    ui->onlineFixes->setVisible(m_instance->traits().contains("legacyServices"));
 }
 
 void InstanceSettingsPage::on_javaDetectBtn_clicked()
