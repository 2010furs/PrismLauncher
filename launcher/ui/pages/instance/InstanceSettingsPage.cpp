// SPDX-License-Identifier: GPL-3.0-only
/*
 *  PolyMC - Minecraft Launcher
 *  Copyright (c) 2022 Jamie Mansfield <jmansfield@cadixdev.org>
 *  Copyright (C) 2022 Sefa Eyeoglu <contact@scrumplex.net>
 *  Copyright (C) 2022 TheKodeToad <TheKodeToad@proton.me>
 *
 *  This program is free software: you can redistribute it and/or modify
 *  it under the terms of the GNU General Public License as published by
 *  the Free Software Foundation, version 3.
 *
 *  This program is distributed in the hope that it will be useful,
 *  but WITHOUT ANY WARRANTY; without even the implied warranty of
 *  MERCHANTABILITY or FITNESS FOR A PARTICULAR PURPOSE.  See the
 *  GNU General Public License for more details.
 *
 *  You should have received a copy of the GNU General Public License
 *  along with this program.  If not, see <https://www.gnu.org/licenses/>.
 *
 * This file incorporates work covered by the following copyright and
 * permission notice:
 *
 *      Copyright 2013-2021 MultiMC Contributors
 *
 *      Licensed under the Apache License, Version 2.0 (the "License");
 *      you may not use this file except in compliance with the License.
 *      You may obtain a copy of the License at
 *
 *          http://www.apache.org/licenses/LICENSE-2.0
 *
 *      Unless required by applicable law or agreed to in writing, software
 *      distributed under the License is distributed on an "AS IS" BASIS,
 *      WITHOUT WARRANTIES OR CONDITIONS OF ANY KIND, either express or implied.
 *      See the License for the specific language governing permissions and
 *      limitations under the License.
 */

#include "InstanceSettingsPage.h"
#include "ui_InstanceSettingsPage.h"

#include <QFileDialog>
#include <QDialog>
#include <QMessageBox>

#include <sys.h>

#include "ui/dialogs/VersionSelectDialog.h"
#include "ui/widgets/CustomCommands.h"

#include "JavaCommon.h"
#include "Application.h"
#include "minecraft/auth/AccountList.h"

#include "java/JavaInstallList.h"
#include "java/JavaUtils.h"
#include "FileSystem.h"

InstanceSettingsPage::InstanceSettingsPage(BaseInstance *inst, QWidget *parent)
    : QWidget(parent), ui(new Ui::InstanceSettingsPage), m_instance(inst)
{
    m_settings = inst->settings();
    ui->setupUi(this);

    accountMenu = new QMenu(this);
    // Use undocumented property... https://stackoverflow.com/questions/7121718/create-a-scrollbar-in-a-submenu-qt
    accountMenu->setStyleSheet("QMenu { menu-scrollable: 1; }");
    ui->instanceAccountSelector->setMenu(accountMenu);

    connect(ui->openGlobalJavaSettingsButton, &QCommandLinkButton::clicked, this, &InstanceSettingsPage::globalSettingsButtonClicked);
    connect(APPLICATION, &Application::globalSettingsAboutToOpen, this, &InstanceSettingsPage::applySettings);
    connect(APPLICATION, &Application::globalSettingsClosed, this, &InstanceSettingsPage::loadSettings);
    loadSettings();
    updateThresholds();
}

bool InstanceSettingsPage::shouldDisplay() const
{
    return !m_instance->isRunning();
}

InstanceSettingsPage::~InstanceSettingsPage()
{
    delete ui;
}

void InstanceSettingsPage::globalSettingsButtonClicked(bool)
{
    switch(ui->settingsTabs->currentIndex()) {
        case 0:
            APPLICATION->ShowGlobalSettings(this, "java-settings");
            return;
        case 1:
            APPLICATION->ShowGlobalSettings(this, "minecraft-settings");
            return;
        case 2:
            APPLICATION->ShowGlobalSettings(this, "custom-commands");
            return;
    }
}

bool InstanceSettingsPage::apply()
{
    applySettings();
    return true;
}

void InstanceSettingsPage::applySettings()
{
    SettingsObject::Lock lock(m_settings);

    // Miscellaneous
    bool miscellaneous = ui->miscellaneousSettingsBox->isChecked();
    m_settings->set("OverrideMiscellaneous", miscellaneous);
    if (miscellaneous)
    {
        m_settings->set("CloseAfterLaunch", ui->closeAfterLaunchCheck->isChecked());
        m_settings->set("QuitAfterGameStop", ui->quitAfterGameStopCheck->isChecked());
    }
    else
    {
        m_settings->reset("CloseAfterLaunch");
        m_settings->reset("QuitAfterGameStop");
    }

    // Console
    bool console = ui->consoleSettingsBox->isChecked();
    m_settings->set("OverrideConsole", console);
    if (console)
    {
        m_settings->set("ShowConsole", ui->showConsoleCheck->isChecked());
        m_settings->set("AutoCloseConsole", ui->autoCloseConsoleCheck->isChecked());
        m_settings->set("ShowConsoleOnError", ui->showConsoleErrorCheck->isChecked());
    }
    else
    {
        m_settings->reset("ShowConsole");
        m_settings->reset("AutoCloseConsole");
        m_settings->reset("ShowConsoleOnError");
    }

    // Window Size
    bool window = ui->windowSizeGroupBox->isChecked();
    m_settings->set("OverrideWindow", window);
    if (window)
    {
        m_settings->set("LaunchMaximized", ui->maximizedCheckBox->isChecked());
        m_settings->set("MinecraftWinWidth", ui->windowWidthSpinBox->value());
        m_settings->set("MinecraftWinHeight", ui->windowHeightSpinBox->value());
    }
    else
    {
        m_settings->reset("LaunchMaximized");
        m_settings->reset("MinecraftWinWidth");
        m_settings->reset("MinecraftWinHeight");
    }

    // Memory
    bool memory = ui->memoryGroupBox->isChecked();
    m_settings->set("OverrideMemory", memory);
    if (memory)
    {
        int min = ui->minMemSpinBox->value();
        int max = ui->maxMemSpinBox->value();
        if(min < max)
        {
            m_settings->set("MinMemAlloc", min);
            m_settings->set("MaxMemAlloc", max);
        }
        else
        {
            m_settings->set("MinMemAlloc", max);
            m_settings->set("MaxMemAlloc", min);
        }
        m_settings->set("PermGen", ui->permGenSpinBox->value());
    }
    else
    {
        m_settings->reset("MinMemAlloc");
        m_settings->reset("MaxMemAlloc");
        m_settings->reset("PermGen");
    }

    // Java Install Settings
    bool javaInstall = ui->javaSettingsGroupBox->isChecked();
    m_settings->set("OverrideJavaLocation", javaInstall);
    if (javaInstall)
    {
        m_settings->set("JavaPath", ui->javaPathTextBox->text());
        m_settings->set("IgnoreJavaCompatibility", ui->skipCompatibilityCheckbox->isChecked());
    }
    else
    {
        m_settings->reset("JavaPath");
        m_settings->reset("IgnoreJavaCompatibility");
    }

    // Java arguments
    bool javaArgs = ui->javaArgumentsGroupBox->isChecked();
    m_settings->set("OverrideJavaArgs", javaArgs);
    if(javaArgs)
    {
        m_settings->set("JvmArgs", ui->jvmArgsTextBox->toPlainText().replace("\n", " "));
    }
    else
    {
        m_settings->reset("JvmArgs");
    }

    // old generic 'override both' is removed.
    m_settings->reset("OverrideJava");

    // Custom Commands
    bool custcmd = ui->customCommands->checked();
    m_settings->set("OverrideCommands", custcmd);
    if (custcmd)
    {
        m_settings->set("PreLaunchCommand", ui->customCommands->prelaunchCommand());
        m_settings->set("WrapperCommand", ui->customCommands->wrapperCommand());
        m_settings->set("PostExitCommand", ui->customCommands->postexitCommand());
    }
    else
    {
        m_settings->reset("PreLaunchCommand");
        m_settings->reset("WrapperCommand");
        m_settings->reset("PostExitCommand");
    }

    // Workarounds
    bool workarounds = ui->nativeWorkaroundsGroupBox->isChecked();
    m_settings->set("OverrideNativeWorkarounds", workarounds);
    if(workarounds)
    {
        m_settings->set("UseNativeOpenAL", ui->useNativeOpenALCheck->isChecked());
        m_settings->set("UseNativeGLFW", ui->useNativeGLFWCheck->isChecked());
    }
    else
    {
        m_settings->reset("UseNativeOpenAL");
        m_settings->reset("UseNativeGLFW");
    }

    // Performance
    bool performance = ui->perfomanceGroupBox->isChecked();
    m_settings->set("OverridePerformance", performance);
    if(performance)
    {
        m_settings->set("EnableFeralGamemode", ui->enableFeralGamemodeCheck->isChecked());
        m_settings->set("EnableMangoHud", ui->enableMangoHud->isChecked());
        m_settings->set("UseDiscreteGpu", ui->useDiscreteGpuCheck->isChecked());
    }
    else
    {
        m_settings->reset("EnableFeralGamemode");
        m_settings->reset("EnableMangoHud");
        m_settings->reset("UseDiscreteGpu");
    }

    // Game time
    bool gameTime = ui->gameTimeGroupBox->isChecked();
    m_settings->set("OverrideGameTime", gameTime);
    if (gameTime)
    {
        m_settings->set("ShowGameTime", ui->showGameTime->isChecked());
        m_settings->set("RecordGameTime", ui->recordGameTime->isChecked());
    }
    else
    {
        m_settings->reset("ShowGameTime");
        m_settings->reset("RecordGameTime");
    }

    // Join server on launch
    bool joinServerOnLaunch = ui->serverJoinGroupBox->isChecked();
    m_settings->set("JoinServerOnLaunch", joinServerOnLaunch);
    if (joinServerOnLaunch)
    {
        m_settings->set("JoinServerOnLaunchAddress", ui->serverJoinAddress->text());
    }
    else
    {
        m_settings->reset("JoinServerOnLaunchAddress");
    }

<<<<<<< HEAD
	bool onlineFixes = ui->onlineFixes->isChecked();
	m_settings->set("OnlineFixes", onlineFixes);
=======
    // Use an account for this instance
    bool useAccountForInstance = ui->instanceAccountGroupBox->isChecked();
    m_settings->set("UseAccountForInstance", useAccountForInstance);
    if (!useAccountForInstance) {
        m_settings->reset("InstanceAccountId");
    }
>>>>>>> b977ac6d

    // FIXME: This should probably be called by a signal instead
    m_instance->updateRuntimeContext();
}

void InstanceSettingsPage::loadSettings()
{
    // Miscellaneous
    ui->miscellaneousSettingsBox->setChecked(m_settings->get("OverrideMiscellaneous").toBool());
    ui->closeAfterLaunchCheck->setChecked(m_settings->get("CloseAfterLaunch").toBool());
    ui->quitAfterGameStopCheck->setChecked(m_settings->get("QuitAfterGameStop").toBool());

    // Console
    ui->consoleSettingsBox->setChecked(m_settings->get("OverrideConsole").toBool());
    ui->showConsoleCheck->setChecked(m_settings->get("ShowConsole").toBool());
    ui->autoCloseConsoleCheck->setChecked(m_settings->get("AutoCloseConsole").toBool());
    ui->showConsoleErrorCheck->setChecked(m_settings->get("ShowConsoleOnError").toBool());

    // Window Size
    ui->windowSizeGroupBox->setChecked(m_settings->get("OverrideWindow").toBool());
    ui->maximizedCheckBox->setChecked(m_settings->get("LaunchMaximized").toBool());
    ui->windowWidthSpinBox->setValue(m_settings->get("MinecraftWinWidth").toInt());
    ui->windowHeightSpinBox->setValue(m_settings->get("MinecraftWinHeight").toInt());

    // Memory
    ui->memoryGroupBox->setChecked(m_settings->get("OverrideMemory").toBool());
    int min = m_settings->get("MinMemAlloc").toInt();
    int max = m_settings->get("MaxMemAlloc").toInt();
    if(min < max)
    {
        ui->minMemSpinBox->setValue(min);
        ui->maxMemSpinBox->setValue(max);
    }
    else
    {
        ui->minMemSpinBox->setValue(max);
        ui->maxMemSpinBox->setValue(min);
    }
    ui->permGenSpinBox->setValue(m_settings->get("PermGen").toInt());
    bool permGenVisible = m_settings->get("PermGenVisible").toBool();
    ui->permGenSpinBox->setVisible(permGenVisible);
    ui->labelPermGen->setVisible(permGenVisible);
    ui->labelPermgenNote->setVisible(permGenVisible);


    // Java Settings
    bool overrideJava = m_settings->get("OverrideJava").toBool();
    bool overrideLocation = m_settings->get("OverrideJavaLocation").toBool() || overrideJava;
    bool overrideArgs = m_settings->get("OverrideJavaArgs").toBool() || overrideJava;

    ui->javaSettingsGroupBox->setChecked(overrideLocation);
    ui->javaPathTextBox->setText(m_settings->get("JavaPath").toString());
    ui->skipCompatibilityCheckbox->setChecked(m_settings->get("IgnoreJavaCompatibility").toBool());

    ui->javaArgumentsGroupBox->setChecked(overrideArgs);
    ui->jvmArgsTextBox->setPlainText(m_settings->get("JvmArgs").toString());

    // Custom commands
    ui->customCommands->initialize(
        true,
        m_settings->get("OverrideCommands").toBool(),
        m_settings->get("PreLaunchCommand").toString(),
        m_settings->get("WrapperCommand").toString(),
        m_settings->get("PostExitCommand").toString()
    );

    // Workarounds
    ui->nativeWorkaroundsGroupBox->setChecked(m_settings->get("OverrideNativeWorkarounds").toBool());
    ui->useNativeGLFWCheck->setChecked(m_settings->get("UseNativeGLFW").toBool());
    ui->useNativeOpenALCheck->setChecked(m_settings->get("UseNativeOpenAL").toBool());

    // Performance
    ui->perfomanceGroupBox->setChecked(m_settings->get("OverridePerformance").toBool());
    ui->enableFeralGamemodeCheck->setChecked(m_settings->get("EnableFeralGamemode").toBool());
    ui->enableMangoHud->setChecked(m_settings->get("EnableMangoHud").toBool());
    ui->useDiscreteGpuCheck->setChecked(m_settings->get("UseDiscreteGpu").toBool());

#if !defined(Q_OS_LINUX)
    ui->settingsTabs->setTabVisible(ui->settingsTabs->indexOf(ui->performancePage), false);
#endif

    if (!(APPLICATION->capabilities() & Application::SupportsGameMode)) {
        ui->enableFeralGamemodeCheck->setDisabled(true);
        ui->enableFeralGamemodeCheck->setToolTip(tr("Feral Interactive's GameMode could not be found on your system."));
    }

    if (!(APPLICATION->capabilities() & Application::SupportsMangoHud)) {
        ui->enableMangoHud->setDisabled(true);
        ui->enableMangoHud->setToolTip(tr("MangoHud could not be found on your system."));
    }

    // Miscellanous
    ui->gameTimeGroupBox->setChecked(m_settings->get("OverrideGameTime").toBool());
    ui->showGameTime->setChecked(m_settings->get("ShowGameTime").toBool());
    ui->recordGameTime->setChecked(m_settings->get("RecordGameTime").toBool());

    ui->serverJoinGroupBox->setChecked(m_settings->get("JoinServerOnLaunch").toBool());
    ui->serverJoinAddress->setText(m_settings->get("JoinServerOnLaunchAddress").toString());

<<<<<<< HEAD
	ui->onlineFixes->setChecked(m_settings->get("OnlineFixes").toBool());
	ui->onlineFixes->setVisible(m_instance->traits().contains("legacyServices"));
=======
    ui->instanceAccountGroupBox->setChecked(m_settings->get("UseAccountForInstance").toBool());
    updateAccountsMenu();
>>>>>>> b977ac6d
}

void InstanceSettingsPage::on_javaDetectBtn_clicked()
{
    if (JavaUtils::getJavaCheckPath().isEmpty()) {
        JavaCommon::javaCheckNotFound(this);
        return;
    }

    JavaInstallPtr java;

    VersionSelectDialog vselect(APPLICATION->javalist().get(), tr("Select a Java version"), this, true);
    vselect.setResizeOn(2);
    vselect.exec();

    if (vselect.result() == QDialog::Accepted && vselect.selectedVersion())
    {
        java = std::dynamic_pointer_cast<JavaInstall>(vselect.selectedVersion());
        ui->javaPathTextBox->setText(java->path);
        bool visible = java->id.requiresPermGen() && m_settings->get("OverrideMemory").toBool();
        ui->permGenSpinBox->setVisible(visible);
        ui->labelPermGen->setVisible(visible);
        ui->labelPermgenNote->setVisible(visible);
        m_settings->set("PermGenVisible", visible);
    }
}

void InstanceSettingsPage::on_javaBrowseBtn_clicked()
{
    QString raw_path = QFileDialog::getOpenFileName(this, tr("Find Java executable"));

    // do not allow current dir - it's dirty. Do not allow dirs that don't exist
    if(raw_path.isEmpty())
    {
        return;
    }
    QString cooked_path = FS::NormalizePath(raw_path);

    QFileInfo javaInfo(cooked_path);
    if(!javaInfo.exists() || !javaInfo.isExecutable())
    {
        return;
    }
    ui->javaPathTextBox->setText(cooked_path);

    // custom Java could be anything... enable perm gen option
    ui->permGenSpinBox->setVisible(true);
    ui->labelPermGen->setVisible(true);
    ui->labelPermgenNote->setVisible(true);
    m_settings->set("PermGenVisible", true);
}

void InstanceSettingsPage::on_javaTestBtn_clicked()
{
    if(checker)
    {
        return;
    }
    checker.reset(new JavaCommon::TestCheck(
        this, ui->javaPathTextBox->text(), ui->jvmArgsTextBox->toPlainText().replace("\n", " "),
        ui->minMemSpinBox->value(), ui->maxMemSpinBox->value(), ui->permGenSpinBox->value()));
    connect(checker.get(), SIGNAL(finished()), SLOT(checkerFinished()));
    checker->run();
}

void InstanceSettingsPage::updateAccountsMenu()
{
    accountMenu->clear();

    auto accounts = APPLICATION->accounts();
    int accountIndex = accounts->findAccountByProfileId(m_settings->get("InstanceAccountId").toString());
    MinecraftAccountPtr defaultAccount = accounts->defaultAccount();

    if (accountIndex != -1 && accounts->at(accountIndex)) {
        defaultAccount = accounts->at(accountIndex);
    }

    if (defaultAccount) {
        ui->instanceAccountSelector->setText(defaultAccount->profileName());
        ui->instanceAccountSelector->setIcon(getFaceForAccount(defaultAccount));
    } else {
        ui->instanceAccountSelector->setText(tr("No default account"));
        ui->instanceAccountSelector->setIcon(APPLICATION->getThemedIcon("noaccount"));
    }

    for (int i = 0; i < accounts->count(); i++) {
        MinecraftAccountPtr account = accounts->at(i);
        QAction* action = new QAction(account->profileName(), this);
        action->setData(i);
        action->setCheckable(true);
        if (accountIndex == i) {
            action->setChecked(true);
        }
        action->setIcon(getFaceForAccount(account));
        accountMenu->addAction(action);
        connect(action, SIGNAL(triggered(bool)), this, SLOT(changeInstanceAccount()));
    }
}

QIcon InstanceSettingsPage::getFaceForAccount(MinecraftAccountPtr account)
{
    if (auto face = account->getFace(); !face.isNull()) {
        return face;
    }

    return APPLICATION->getThemedIcon("noaccount");
}

void InstanceSettingsPage::changeInstanceAccount()
{
    QAction* sAction = (QAction*)sender();

    Q_ASSERT(sAction->data().type() == QVariant::Type::Int);

    QVariant data = sAction->data();
    int index = data.toInt();
    auto accounts = APPLICATION->accounts();
    auto account = accounts->at(index);
    m_settings->set("InstanceAccountId", account->profileId());

    ui->instanceAccountSelector->setText(account->profileName());
    ui->instanceAccountSelector->setIcon(getFaceForAccount(account));
}

void InstanceSettingsPage::on_maxMemSpinBox_valueChanged(int i)
{
    updateThresholds();
}

void InstanceSettingsPage::checkerFinished()
{
    checker.reset();
}

void InstanceSettingsPage::retranslate()
{
    ui->retranslateUi(this);
    ui->customCommands->retranslate();  // TODO: why is this seperate from the others?
}

void InstanceSettingsPage::updateThresholds()
{
    auto sysMiB = Sys::getSystemRam() / Sys::mebibyte;
    unsigned int maxMem = ui->maxMemSpinBox->value();

    QString iconName;

    if (maxMem >= sysMiB) {
        iconName = "status-bad";
        ui->labelMaxMemIcon->setToolTip(tr("Your maximum memory allocation exceeds your system memory capacity."));
    } else if (maxMem > (sysMiB * 0.9)) {
        iconName = "status-yellow";
        ui->labelMaxMemIcon->setToolTip(tr("Your maximum memory allocation approaches your system memory capacity."));
    } else {
        iconName = "status-good";
        ui->labelMaxMemIcon->setToolTip("");
    }

    {
        auto height = ui->labelMaxMemIcon->fontInfo().pixelSize();
        QIcon icon = APPLICATION->getThemedIcon(iconName);
        QPixmap pix = icon.pixmap(height, height);
        ui->labelMaxMemIcon->setPixmap(pix);
    }
}<|MERGE_RESOLUTION|>--- conflicted
+++ resolved
@@ -281,17 +281,15 @@
         m_settings->reset("JoinServerOnLaunchAddress");
     }
 
-<<<<<<< HEAD
-	bool onlineFixes = ui->onlineFixes->isChecked();
-	m_settings->set("OnlineFixes", onlineFixes);
-=======
     // Use an account for this instance
     bool useAccountForInstance = ui->instanceAccountGroupBox->isChecked();
     m_settings->set("UseAccountForInstance", useAccountForInstance);
     if (!useAccountForInstance) {
         m_settings->reset("InstanceAccountId");
     }
->>>>>>> b977ac6d
+
+    bool onlineFixes = ui->onlineFixes->isChecked();
+    m_settings->set("OnlineFixes", onlineFixes);
 
     // FIXME: This should probably be called by a signal instead
     m_instance->updateRuntimeContext();
@@ -391,13 +389,11 @@
     ui->serverJoinGroupBox->setChecked(m_settings->get("JoinServerOnLaunch").toBool());
     ui->serverJoinAddress->setText(m_settings->get("JoinServerOnLaunchAddress").toString());
 
-<<<<<<< HEAD
-	ui->onlineFixes->setChecked(m_settings->get("OnlineFixes").toBool());
-	ui->onlineFixes->setVisible(m_instance->traits().contains("legacyServices"));
-=======
     ui->instanceAccountGroupBox->setChecked(m_settings->get("UseAccountForInstance").toBool());
     updateAccountsMenu();
->>>>>>> b977ac6d
+
+    ui->onlineFixes->setChecked(m_settings->get("OnlineFixes").toBool());
+    ui->onlineFixes->setVisible(m_instance->traits().contains("legacyServices"));
 }
 
 void InstanceSettingsPage::on_javaDetectBtn_clicked()
