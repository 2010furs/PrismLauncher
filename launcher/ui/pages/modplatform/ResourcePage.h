--- conflicted
+++ resolved
@@ -75,11 +75,6 @@
     virtual void updateSelectionButton();
     virtual void updateVersionList();
 
-<<<<<<< HEAD
-    virtual void addResourceToDialog(ModPlatform::IndexedPack&, ModPlatform::IndexedVersion&);
-    virtual void removeResourceFromDialog(ModPlatform::IndexedPack&, ModPlatform::IndexedVersion&);
-    virtual void removeResourceFromPage(QString& name);
-=======
     void addResourceToDialog(ModPlatform::IndexedPack&, ModPlatform::IndexedVersion&);
     void removeResourceFromDialog(const QString& pack_name);
     virtual void removeResourceFromPage(const QString& name);
@@ -87,7 +82,6 @@
 
     QList<DownloadTaskPtr> selectedPacks() { return m_model->selectedPacks(); }
     bool hasSelectedPacks() { return !(m_model->selectedPacks().isEmpty()); }
->>>>>>> e4449a0b
 
    protected slots:
     virtual void triggerSearch() {}
