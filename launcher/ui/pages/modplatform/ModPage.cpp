--- conflicted
+++ resolved
@@ -145,11 +145,7 @@
     updateSelectionButton();
 }
 
-<<<<<<< HEAD
-void ModPage::addResourceToPage(ModPlatform::IndexedPack& pack,
-=======
 void ModPage::addResourceToPage(ModPlatform::IndexedPack::Ptr pack,
->>>>>>> bdff8591
                                 ModPlatform::IndexedVersion& version,
                                 const std::shared_ptr<ResourceFolderModel> base_model)
 {
