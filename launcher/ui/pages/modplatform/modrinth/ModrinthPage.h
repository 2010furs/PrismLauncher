--- conflicted
+++ resolved
@@ -42,46 +42,16 @@
 class ModrinthPage : public ModPage {
     Q_OBJECT
 
-<<<<<<< HEAD
    public:
     explicit ModrinthPage(ModDownloadDialog* dialog, BaseInstance* instance);
     ~ModrinthPage() override = default;
-=======
-public:
-    explicit ModrinthPage(ModDownloadDialog *dialog, BaseInstance *instance);
-    virtual ~ModrinthPage();
-    virtual QString displayName() const override
-    {
-        return "Modrinth";
-    }
-    virtual QIcon icon() const override
-    {
-        return APPLICATION->getThemedIcon("modrinth");
-    }
-    virtual QString id() const override
-    {
-        return "modrinth";
-    }
-    virtual QString helpPage() const override
-    {
-        return "Modrinth-platform";
-    }
-    virtual bool shouldDisplay() const override;
-    void retranslate() override;
 
-    void openedImpl() override;
-
-    bool eventFilter(QObject * watched, QEvent * event) override;
-
-    BaseInstance *m_instance;
->>>>>>> 92f3154e
-
-    inline auto displayName() const -> QString override { return tr("Modrinth"); }
+    inline auto displayName() const -> QString override { return "Modrinth"; }
     inline auto icon() const -> QIcon override { return APPLICATION->getThemedIcon("modrinth"); }
     inline auto id() const -> QString override { return "modrinth"; }
     inline auto helpPage() const -> QString override { return "Modrinth-platform"; }
 
-    inline auto debugName() const -> QString override { return tr("Modrinth"); }
+    inline auto debugName() const -> QString override { return "Modrinth"; }
     inline auto metaEntryBase() const -> QString override { return "ModrinthPacks"; };
 
     auto validateVersion(ModPlatform::IndexedVersion& ver, QString mineVer, QString loaderVer = "") const -> bool override;
