--- conflicted
+++ resolved
@@ -231,11 +231,7 @@
     }
 
     MetaEntryPtr entry = APPLICATION->metacache()->resolveEntry("FTBPacks", QString("logos/%1").arg(file.section(".", 0, 0)));
-<<<<<<< HEAD
-    NetJob *job = new NetJob(QString("FTB Icon Download for %1").arg(file), APPLICATION->network());
-=======
     NetJob* job = new NetJob(QString("FTB Icon Download for %1").arg(file), APPLICATION->network());
->>>>>>> 013a26aa
     job->addNetAction(Net::ApiDownload::makeCached(QUrl(QString(BuildConfig.LEGACY_FTB_CDN_BASE_URL + "static/%1").arg(file)), entry));
 
     auto fullPath = entry->getFullPath();
