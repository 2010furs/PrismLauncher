// SPDX-FileCopyrightText: 2023 flowln <flowlnlnln@gmail.com>
//
// SPDX-License-Identifier: GPL-3.0-only

#pragma once

#include <optional>

#include <QAbstractListModel>

#include "QObjectPtr.h"

#include "ResourceDownloadTask.h"
#include "modplatform/ResourceAPI.h"

#include "tasks/ConcurrentTask.h"

class NetJob;
class ResourceAPI;

namespace ModPlatform {
struct IndexedPack;
}

namespace ResourceDownload {

class ResourceModel : public QAbstractListModel {
    Q_OBJECT

    Q_PROPERTY(QString search_term MEMBER m_search_term WRITE setSearchTerm)

   public:
    using DownloadTaskPtr = shared_qobject_ptr<ResourceDownloadTask>;

    ResourceModel(ResourceAPI* api);
    ~ResourceModel() override;

    [[nodiscard]] auto data(const QModelIndex&, int role) const -> QVariant override;
    [[nodiscard]] auto roleNames() const -> QHash<int, QByteArray> override;
    bool setData(const QModelIndex& index, const QVariant& value, int role) override;

    [[nodiscard]] virtual auto debugName() const -> QString;
    [[nodiscard]] virtual auto metaEntryBase() const -> QString = 0;

    [[nodiscard]] inline int rowCount(const QModelIndex& parent) const override { return parent.isValid() ? 0 : m_packs.size(); }
    [[nodiscard]] inline int columnCount(const QModelIndex& parent) const override { return parent.isValid() ? 0 : 1; }
    [[nodiscard]] inline auto flags(const QModelIndex& index) const -> Qt::ItemFlags override { return QAbstractListModel::flags(index); }

    [[nodiscard]] bool hasActiveSearchJob() const { return m_current_search_job && m_current_search_job->isRunning(); }
    [[nodiscard]] bool hasActiveInfoJob() const { return m_current_info_job.isRunning(); }
    [[nodiscard]] Task::Ptr activeSearchJob() { return hasActiveSearchJob() ? m_current_search_job : nullptr; }

    [[nodiscard]] auto getSortingMethods() const { return m_api->getSortingMethods(); }

   public slots:
    void fetchMore(const QModelIndex& parent) override;
    // NOTE: Can't use [[nodiscard]] here because of https://bugreports.qt.io/browse/QTBUG-58628 on Qt 5.12
    inline bool canFetchMore(const QModelIndex& parent) const override
    {
        return parent.isValid() ? false : m_search_state == SearchState::CanFetchMore;
    }

    void setSearchTerm(QString term) { m_search_term = term; }

    virtual ResourceAPI::SearchArgs createSearchArguments() = 0;
    virtual ResourceAPI::SearchCallbacks createSearchCallbacks() { return {}; }

    virtual ResourceAPI::VersionSearchArgs createVersionsArguments(QModelIndex&) = 0;
    virtual ResourceAPI::VersionSearchCallbacks createVersionsCallbacks(QModelIndex&) { return {}; }

    virtual ResourceAPI::ProjectInfoArgs createInfoArguments(QModelIndex&) = 0;
    virtual ResourceAPI::ProjectInfoCallbacks createInfoCallbacks(QModelIndex&) { return {}; }

    /** Requests the API for more entries. */
    virtual void search();

    /** Applies any processing / extra requests needed to fully load the specified entry's information. */
    virtual void loadEntry(QModelIndex&);

    /** Schedule a refresh, clearing the current state. */
    void refresh();

    /** Gets the icon at the URL for the given index. If it's not fetched yet, fetch it and update when fisinhed. */
    std::optional<QIcon> getIcon(QModelIndex&, const QUrl&);

<<<<<<< HEAD
    void addPack(ModPlatform::IndexedPack& pack,
=======
    void addPack(ModPlatform::IndexedPack::Ptr pack,
>>>>>>> bdff8591
                 ModPlatform::IndexedVersion& version,
                 const std::shared_ptr<ResourceFolderModel> packs,
                 bool is_indexed = false,
                 QString custom_target_folder = {});
    void removePack(const QString& rem);
    QList<DownloadTaskPtr> selectedPacks() { return m_selected; }

   protected:
    /** Resets the model's data. */
    void clearData();

    void runSearchJob(Task::Ptr);
    void runInfoJob(Task::Ptr);

    [[nodiscard]] auto getCurrentSortingMethodByIndex() const -> std::optional<ResourceAPI::SortingMethod>;

    /** Converts a JSON document to a common array format.
     *
     *  This is needed so that different providers, with different JSON structures, can be parsed
     *  uniformally. You NEED to re-implement this if you intend on using the default callbacks.
     */
    [[nodiscard]] virtual auto documentToArray(QJsonDocument&) const -> QJsonArray;

    /** Functions to load data into a pack.
     *
     *  Those are needed for the same reason as documentToArray, and NEED to be re-implemented in the same way.
     */

    virtual void loadIndexedPack(ModPlatform::IndexedPack&, QJsonObject&);
    virtual void loadExtraPackInfo(ModPlatform::IndexedPack&, QJsonObject&);
    virtual void loadIndexedPackVersions(ModPlatform::IndexedPack&, QJsonArray&);

   protected:
    /* Basic search parameters */
    enum class SearchState { None, CanFetchMore, ResetRequested, Finished } m_search_state = SearchState::None;
    int m_next_search_offset = 0;
    QString m_search_term;
    unsigned int m_current_sort_index = 0;

    std::unique_ptr<ResourceAPI> m_api;

    // Job for searching for new entries
    shared_qobject_ptr<Task> m_current_search_job;
    // Job for fetching versions and extra info on existing entries
    ConcurrentTask m_current_info_job;

    shared_qobject_ptr<NetJob> m_current_icon_job;
    QSet<QUrl> m_currently_running_icon_actions;
    QSet<QUrl> m_failed_icon_actions;

<<<<<<< HEAD
    QList<ModPlatform::IndexedPack> m_packs;
=======
    QList<ModPlatform::IndexedPack::Ptr> m_packs;
>>>>>>> bdff8591
    QList<DownloadTaskPtr> m_selected;

    // HACK: We need this to prevent callbacks from calling the model after it has already been deleted.
    // This leaks a tiny bit of memory per time the user has opened a resource dialog. How to make this better?
    static QHash<ResourceModel*, bool> s_running_models;

   private:
    /* Default search request callbacks */
    void searchRequestSucceeded(QJsonDocument&);
    void searchRequestFailed(QString reason, int network_error_code);
    void searchRequestAborted();

    void versionRequestSucceeded(QJsonDocument&, ModPlatform::IndexedPack&, const QModelIndex&);

    void infoRequestSucceeded(QJsonDocument&, ModPlatform::IndexedPack&, const QModelIndex&);

   signals:
    void versionListUpdated();
    void projectInfoUpdated();
};

}  // namespace ResourceDownload<|MERGE_RESOLUTION|>--- conflicted
+++ resolved
@@ -83,11 +83,7 @@
     /** Gets the icon at the URL for the given index. If it's not fetched yet, fetch it and update when fisinhed. */
     std::optional<QIcon> getIcon(QModelIndex&, const QUrl&);
 
-<<<<<<< HEAD
-    void addPack(ModPlatform::IndexedPack& pack,
-=======
     void addPack(ModPlatform::IndexedPack::Ptr pack,
->>>>>>> bdff8591
                  ModPlatform::IndexedVersion& version,
                  const std::shared_ptr<ResourceFolderModel> packs,
                  bool is_indexed = false,
@@ -138,11 +134,7 @@
     QSet<QUrl> m_currently_running_icon_actions;
     QSet<QUrl> m_failed_icon_actions;
 
-<<<<<<< HEAD
-    QList<ModPlatform::IndexedPack> m_packs;
-=======
     QList<ModPlatform::IndexedPack::Ptr> m_packs;
->>>>>>> bdff8591
     QList<DownloadTaskPtr> m_selected;
 
     // HACK: We need this to prevent callbacks from calling the model after it has already been deleted.
