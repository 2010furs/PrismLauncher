// SPDX-FileCopyrightText: 2023 flowln <flowlnlnln@gmail.com>
//
// SPDX-License-Identifier: GPL-3.0-only AND Apache-2.0
/*
 *  Prism Launcher - Minecraft Launcher
 *  Copyright (C) 2022 Sefa Eyeoglu <contact@scrumplex.net>
 *  Copyright (C) 2022 TheKodeToad <TheKodeToad@proton.me>
 *
 *  This program is free software: you can redistribute it and/or modify
 *  it under the terms of the GNU General Public License as published by
 *  the Free Software Foundation, version 3.
 *
 *  This program is distributed in the hope that it will be useful,
 *  but WITHOUT ANY WARRANTY; without even the implied warranty of
 *  MERCHANTABILITY or FITNESS FOR A PARTICULAR PURPOSE.  See the
 *  GNU General Public License for more details.
 *
 *  You should have received a copy of the GNU General Public License
 *  along with this program.  If not, see <https://www.gnu.org/licenses/>.
 *
 * This file incorporates work covered by the following copyright and
 * permission notice:
 *
 *      Copyright 2013-2021 MultiMC Contributors
 *
 *      Licensed under the Apache License, Version 2.0 (the "License");
 *      you may not use this file except in compliance with the License.
 *      You may obtain a copy of the License at
 *
 *          http://www.apache.org/licenses/LICENSE-2.0
 *
 *      Unless required by applicable law or agreed to in writing, software
 *      distributed under the License is distributed on an "AS IS" BASIS,
 *      WITHOUT WARRANTIES OR CONDITIONS OF ANY KIND, either express or implied.
 *      See the License for the specific language governing permissions and
 *      limitations under the License.
 */

#include "ResourcePage.h"
#include "modplatform/ModIndex.h"
#include "ui_ResourcePage.h"

#include <QDesktopServices>
#include <QKeyEvent>

#include "Markdown.h"
#include "ResourceDownloadTask.h"

#include "minecraft/MinecraftInstance.h"

#include "ui/dialogs/ResourceDownloadDialog.h"
#include "ui/pages/modplatform/ResourceModel.h"
#include "ui/widgets/ProjectItem.h"

namespace ResourceDownload {

ResourcePage::ResourcePage(ResourceDownloadDialog* parent, BaseInstance& base_instance)
    : QWidget(parent), m_base_instance(base_instance), m_ui(new Ui::ResourcePage), m_parent_dialog(parent), m_fetch_progress(this, false)
{
    m_ui->setupUi(this);

    m_ui->searchEdit->installEventFilter(this);

    m_ui->versionSelectionBox->view()->setVerticalScrollBarPolicy(Qt::ScrollBarAsNeeded);
    m_ui->versionSelectionBox->view()->parentWidget()->setMaximumHeight(300);

    m_search_timer.setTimerType(Qt::TimerType::CoarseTimer);
    m_search_timer.setSingleShot(true);

    connect(&m_search_timer, &QTimer::timeout, this, &ResourcePage::triggerSearch);

    m_fetch_progress.hideIfInactive(true);
    m_fetch_progress.setFixedHeight(24);
    m_fetch_progress.progressFormat("");

    m_ui->gridLayout_3->addWidget(&m_fetch_progress, 0, 0, 1, m_ui->gridLayout_3->columnCount());

    m_ui->packView->setItemDelegate(new ProjectItemDelegate(this));
    m_ui->packView->installEventFilter(this);

    connect(m_ui->packDescription, &QTextBrowser::anchorClicked, this, &ResourcePage::openUrl);
}

ResourcePage::~ResourcePage()
{
    delete m_ui;
    if (m_model)
        delete m_model;
}

void ResourcePage::retranslate()
{
    m_ui->retranslateUi(this);
}

void ResourcePage::openedImpl()
{
    if (!supportsFiltering())
        m_ui->resourceFilterButton->setVisible(false);

    //: String in the search bar of the mod downloading dialog
    m_ui->searchEdit->setPlaceholderText(tr("Search for %1...").arg(resourcesString()));
    m_ui->resourceSelectionButton->setText(tr("Select %1 for download").arg(resourceString()));

    updateSelectionButton();
    triggerSearch();
}

auto ResourcePage::eventFilter(QObject* watched, QEvent* event) -> bool
{
    if (event->type() == QEvent::KeyPress) {
        auto* keyEvent = static_cast<QKeyEvent*>(event);
        if (watched == m_ui->searchEdit) {
            if (keyEvent->key() == Qt::Key_Return) {
                triggerSearch();
                keyEvent->accept();
                return true;
            } else {
                if (m_search_timer.isActive())
                    m_search_timer.stop();

                m_search_timer.start(350);
            }
        } else if (watched == m_ui->packView) {
            if (keyEvent->key() == Qt::Key_Return) {
                onResourceSelected();

                // To have the 'select mod' button outlined instead of the 'review and confirm' one
                m_ui->resourceSelectionButton->setFocus(Qt::FocusReason::ShortcutFocusReason);
                m_ui->packView->setFocus(Qt::FocusReason::NoFocusReason);

                keyEvent->accept();
                return true;
            }
        }
    }

    return QWidget::eventFilter(watched, event);
}

QString ResourcePage::getSearchTerm() const
{
    return m_ui->searchEdit->text();
}

void ResourcePage::setSearchTerm(QString term)
{
    m_ui->searchEdit->setText(term);
}

void ResourcePage::addSortings()
{
    Q_ASSERT(m_model);

    auto sorts = m_model->getSortingMethods();
    std::sort(sorts.begin(), sorts.end(), [](auto const& l, auto const& r) { return l.index < r.index; });

    for (auto&& sorting : sorts)
        m_ui->sortByBox->addItem(sorting.readable_name, QVariant(sorting.index));
}

bool ResourcePage::setCurrentPack(ModPlatform::IndexedPack::Ptr pack)
{
    QVariant v;
    v.setValue(pack);
    return m_model->setData(m_ui->packView->currentIndex(), v, Qt::UserRole);
}

ModPlatform::IndexedPack::Ptr ResourcePage::getCurrentPack() const
{
    return m_model->data(m_ui->packView->currentIndex(), Qt::UserRole).value<ModPlatform::IndexedPack::Ptr>();
}

void ResourcePage::updateUi()
{
    auto current_pack = getCurrentPack();

    QString text = "";
    QString name = current_pack->name;

    if (current_pack->websiteUrl.isEmpty())
        text = name;
    else
        text = "<a href=\"" + current_pack->websiteUrl + "\">" + name + "</a>";

    if (!current_pack->authors.empty()) {
        auto authorToStr = [](ModPlatform::ModpackAuthor& author) -> QString {
            if (author.url.isEmpty()) {
                return author.name;
            }
            return QString("<a href=\"%1\">%2</a>").arg(author.url, author.name);
        };
        QStringList authorStrs;
        for (auto& author : current_pack->authors) {
            authorStrs.push_back(authorToStr(author));
        }
        text += "<br>" + tr(" by ") + authorStrs.join(", ");
    }

    if (current_pack->extraDataLoaded) {
        if (!current_pack->extraData.donate.isEmpty()) {
            text += "<br><br>" + tr("Donate information: ");
            auto donateToStr = [](ModPlatform::DonationData& donate) -> QString {
                return QString("<a href=\"%1\">%2</a>").arg(donate.url, donate.platform);
            };
            QStringList donates;
            for (auto& donate : current_pack->extraData.donate) {
                donates.append(donateToStr(donate));
            }
            text += donates.join(", ");
        }

        if (!current_pack->extraData.issuesUrl.isEmpty() || !current_pack->extraData.sourceUrl.isEmpty() ||
            !current_pack->extraData.wikiUrl.isEmpty() || !current_pack->extraData.discordUrl.isEmpty()) {
            text += "<br><br>" + tr("External links:") + "<br>";
        }

        if (!current_pack->extraData.issuesUrl.isEmpty())
            text += "- " + tr("Issues: <a href=%1>%1</a>").arg(current_pack->extraData.issuesUrl) + "<br>";
        if (!current_pack->extraData.wikiUrl.isEmpty())
            text += "- " + tr("Wiki: <a href=%1>%1</a>").arg(current_pack->extraData.wikiUrl) + "<br>";
        if (!current_pack->extraData.sourceUrl.isEmpty())
            text += "- " + tr("Source code: <a href=%1>%1</a>").arg(current_pack->extraData.sourceUrl) + "<br>";
        if (!current_pack->extraData.discordUrl.isEmpty())
            text += "- " + tr("Discord: <a href=%1>%1</a>").arg(current_pack->extraData.discordUrl) + "<br>";
    }

    text += "<hr>";

    m_ui->packDescription->setHtml(
        text + (current_pack->extraData.body.isEmpty() ? current_pack->description : markdownToHTML(current_pack->extraData.body)));
    m_ui->packDescription->flush();
}

void ResourcePage::updateSelectionButton()
{
    if (!isOpened || m_selected_version_index < 0) {
        m_ui->resourceSelectionButton->setEnabled(false);
        return;
    }

    m_ui->resourceSelectionButton->setEnabled(true);
    if (!getCurrentPack()->isVersionSelected(m_selected_version_index)) {
        m_ui->resourceSelectionButton->setText(tr("Select %1 for download").arg(resourceString()));
    } else {
        m_ui->resourceSelectionButton->setText(tr("Deselect %1 for download").arg(resourceString()));
    }
}

void ResourcePage::updateVersionList()
{
    auto current_pack = getCurrentPack();

    m_ui->versionSelectionBox->blockSignals(true);
    m_ui->versionSelectionBox->clear();
    m_ui->versionSelectionBox->blockSignals(false);

    for (int i = 0; i < current_pack->versions.size(); i++) {
        auto& version = current_pack->versions[i];
        if (optedOut(version))
            continue;

        m_ui->versionSelectionBox->addItem(current_pack->versions[i].version, QVariant(i));
    }

    if (m_ui->versionSelectionBox->count() == 0) {
        m_ui->versionSelectionBox->addItem(tr("No valid version found."), QVariant(-1));
        m_ui->resourceSelectionButton->setText(tr("Cannot select invalid version :("));
    }

    updateSelectionButton();
}

void ResourcePage::onSelectionChanged(QModelIndex curr, QModelIndex prev)
{
    if (!curr.isValid()) {
        return;
    }

    auto current_pack = getCurrentPack();

    bool request_load = false;
    if (!current_pack->versionsLoaded) {
        m_ui->resourceSelectionButton->setText(tr("Loading versions..."));
        m_ui->resourceSelectionButton->setEnabled(false);

        request_load = true;
    } else {
        updateVersionList();
    }

    if (!current_pack->extraDataLoaded)
        request_load = true;

    if (request_load)
        m_model->loadEntry(curr);

    updateUi();
}

void ResourcePage::onVersionSelectionChanged(QString data)
{
    if (data.isNull() || data.isEmpty()) {
        m_selected_version_index = -1;
        return;
    }

    m_selected_version_index = m_ui->versionSelectionBox->currentData().toInt();
    updateSelectionButton();
}

void ResourcePage::addResourceToDialog(ModPlatform::IndexedPack::Ptr pack, ModPlatform::IndexedVersion& version)
{
    m_parent_dialog->addResource(pack, version);
}

void ResourcePage::removeResourceFromDialog(const QString& pack_name)
{
    m_parent_dialog->removeResource(pack_name);
}

<<<<<<< HEAD
void ResourcePage::addResourceToPage(ModPlatform::IndexedPack& pack,
=======
void ResourcePage::addResourceToPage(ModPlatform::IndexedPack::Ptr pack,
>>>>>>> bdff8591
                                     ModPlatform::IndexedVersion& ver,
                                     const std::shared_ptr<ResourceFolderModel> base_model)
{
    m_model->addPack(pack, ver, base_model);
}

void ResourcePage::removeResourceFromPage(const QString& name)
{
    m_model->removePack(name);
}

void ResourcePage::onResourceSelected()
{
    if (m_selected_version_index < 0)
        return;

    auto current_pack = getCurrentPack();
    if (!current_pack->versionsLoaded)
        return;

    auto& version = current_pack->versions[m_selected_version_index];
    if (version.is_currently_selected)
<<<<<<< HEAD
        removeResourceFromDialog(current_pack.name);
=======
        removeResourceFromDialog(current_pack->name);
>>>>>>> bdff8591
    else
        addResourceToDialog(current_pack, version);

    // Save the modified pack (and prevent warning in release build)
    [[maybe_unused]] bool set = setCurrentPack(current_pack);
    Q_ASSERT(set);

    updateSelectionButton();

    /* Force redraw on the resource list when the selection changes */
    m_ui->packView->repaint();
}

void ResourcePage::openUrl(const QUrl& url)
{
    // do not allow other url schemes for security reasons
    if (!(url.scheme() == "http" || url.scheme() == "https")) {
        qWarning() << "Unsupported scheme" << url.scheme();
        return;
    }

    // detect URLs and search instead

    const QString address = url.host() + url.path();
    QRegularExpressionMatch match;
    QString page;

    auto handlers = urlHandlers();
    for (auto it = handlers.constKeyValueBegin(); it != handlers.constKeyValueEnd(); it++) {
        auto&& [regex, candidate] = *it;
        if (match = QRegularExpression(regex).match(address); match.hasMatch()) {
            page = candidate;
            break;
        }
    }

    if (!page.isNull()) {
        const QString slug = match.captured(1);

        // ensure the user isn't opening the same mod
        if (slug != getCurrentPack()->slug) {
            m_parent_dialog->selectPage(page);

            auto newPage = m_parent_dialog->getSelectedPage();

            QLineEdit* searchEdit = newPage->m_ui->searchEdit;
            auto model = newPage->m_model;
            QListView* view = newPage->m_ui->packView;

            auto jump = [url, slug, model, view] {
                for (int row = 0; row < model->rowCount({}); row++) {
                    const QModelIndex index = model->index(row);
                    const auto pack = model->data(index, Qt::UserRole).value<ModPlatform::IndexedPack>();

                    if (pack.slug == slug) {
                        view->setCurrentIndex(index);
                        return;
                    }
                }

                // The final fallback.
                QDesktopServices::openUrl(url);
            };

            searchEdit->setText(slug);
            newPage->triggerSearch();

            if (model->hasActiveSearchJob())
                connect(model->activeSearchJob().get(), &Task::finished, jump);
            else
                jump();

            return;
        }
    }

    // open in the user's web browser
    QDesktopServices::openUrl(url);
}

}  // namespace ResourceDownload<|MERGE_RESOLUTION|>--- conflicted
+++ resolved
@@ -319,11 +319,7 @@
     m_parent_dialog->removeResource(pack_name);
 }
 
-<<<<<<< HEAD
-void ResourcePage::addResourceToPage(ModPlatform::IndexedPack& pack,
-=======
 void ResourcePage::addResourceToPage(ModPlatform::IndexedPack::Ptr pack,
->>>>>>> bdff8591
                                      ModPlatform::IndexedVersion& ver,
                                      const std::shared_ptr<ResourceFolderModel> base_model)
 {
@@ -346,11 +342,7 @@
 
     auto& version = current_pack->versions[m_selected_version_index];
     if (version.is_currently_selected)
-<<<<<<< HEAD
-        removeResourceFromDialog(current_pack.name);
-=======
         removeResourceFromDialog(current_pack->name);
->>>>>>> bdff8591
     else
         addResourceToDialog(current_pack, version);
 
