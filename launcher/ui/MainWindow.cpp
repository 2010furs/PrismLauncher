--- conflicted
+++ resolved
@@ -526,16 +526,8 @@
         actions.prepend(actionVoid);
         actions.append(actionCreateInstance);
         if (!group.isNull()) {
-<<<<<<< HEAD
             QAction* actionDeleteGroup = new QAction(tr("&Delete group"), this);
             connect(actionDeleteGroup, &QAction::triggered, this, [this, group] { deleteGroup(group); });
-=======
-            QAction* actionDeleteGroup = new QAction(tr("Delete group '%1'").arg(group), this);
-            QVariantMap delete_group_action_data;
-            delete_group_action_data["group"] = group;
-            actionDeleteGroup->setData(delete_group_action_data);
-            connect(actionDeleteGroup, SIGNAL(triggered(bool)), SLOT(deleteGroup()));
->>>>>>> 8f5bb982
             actions.append(actionDeleteGroup);
 
             QAction* actionRenameGroup = new QAction(tr("&Rename group"), this);
