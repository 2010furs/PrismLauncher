--- conflicted
+++ resolved
@@ -68,10 +68,6 @@
     void extractFinished();
 
    private: /* data */
-<<<<<<< HEAD
-=======
-    NetJob::Ptr m_filesNetJob;
->>>>>>> f6f0f3b0
     QUrl m_sourceUrl;
     QString m_archivePath;
     Task::Ptr task;
