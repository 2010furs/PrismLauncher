--- conflicted
+++ resolved
@@ -43,15 +43,8 @@
     using Ptr = shared_qobject_ptr<ImgurUpload>;
 
     explicit ImgurUpload(ScreenShot::Ptr shot);
-<<<<<<< HEAD
-    static Ptr make(ScreenShot::Ptr shot) {
-        return Ptr(new ImgurUpload(shot));
-    }
-    void init() override {};
-=======
     static Ptr make(ScreenShot::Ptr shot) { return Ptr(new ImgurUpload(shot)); }
     void init() override{};
->>>>>>> 8f5bb982
 
    protected slots:
     void downloadProgress(qint64 bytesReceived, qint64 bytesTotal) override;
