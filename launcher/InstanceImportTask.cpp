// SPDX-License-Identifier: GPL-3.0-only
/*
 *  Prism Launcher - Minecraft Launcher
 *  Copyright (C) 2022 Sefa Eyeoglu <contact@scrumplex.net>
 *  Copyright (c) 2022 flowln <flowlnlnln@gmail.com>
 *
 *  This program is free software: you can redistribute it and/or modify
 *  it under the terms of the GNU General Public License as published by
 *  the Free Software Foundation, version 3.
 *
 *  This program is distributed in the hope that it will be useful,
 *  but WITHOUT ANY WARRANTY; without even the implied warranty of
 *  MERCHANTABILITY or FITNESS FOR A PARTICULAR PURPOSE.  See the
 *  GNU General Public License for more details.
 *
 *  You should have received a copy of the GNU General Public License
 *  along with this program.  If not, see <https://www.gnu.org/licenses/>.
 *
 * This file incorporates work covered by the following copyright and
 * permission notice:
 *
 *      Copyright 2013-2021 MultiMC Contributors
 *
 *      Licensed under the Apache License, Version 2.0 (the "License");
 *      you may not use this file except in compliance with the License.
 *      You may obtain a copy of the License at
 *
 *          http://www.apache.org/licenses/LICENSE-2.0
 *
 *      Unless required by applicable law or agreed to in writing, software
 *      distributed under the License is distributed on an "AS IS" BASIS,
 *      WITHOUT WARRANTIES OR CONDITIONS OF ANY KIND, either express or implied.
 *      See the License for the specific language governing permissions and
 *      limitations under the License.
 */

#include "InstanceImportTask.h"

#include "Application.h"
#include "FileSystem.h"
#include "MMCZip.h"
#include "NullInstance.h"

#include "QObjectPtr.h"
#include "icons/IconList.h"
#include "icons/IconUtils.h"

#include "modplatform/flame/FlameInstanceCreationTask.h"
#include "modplatform/modrinth/ModrinthInstanceCreationTask.h"
#include "modplatform/technic/TechnicPackProcessor.h"

#include "settings/INISettingsObject.h"
#include "tasks/Task.h"

#include "net/ApiDownload.h"

#include <QtConcurrentRun>
#include <algorithm>
#include <memory>

#include <quazip/quazipdir.h>

InstanceImportTask::InstanceImportTask(const QUrl sourceUrl, QWidget* parent, QMap<QString, QString>&& extra_info)
    : m_sourceUrl(sourceUrl), m_extra_info(extra_info), m_parent(parent)
{}

bool InstanceImportTask::abort()
{
    if (!canAbort())
        return false;

    if (task)
        task->abort();
    return Task::abort();
}

void InstanceImportTask::executeTask()
{
    setAbortable(true);

    if (m_sourceUrl.isLocalFile()) {
        m_archivePath = m_sourceUrl.toLocalFile();
        processZipPack();
    } else {
        setStatus(tr("Downloading modpack:\n%1").arg(m_sourceUrl.toString()));

<<<<<<< HEAD
        const QString path(m_sourceUrl.host() + '/' + m_sourceUrl.path());

        auto entry = APPLICATION->metacache()->resolveEntry("general", path);
        entry->setStale(true);
        m_archivePath = entry->getFullPath();

        auto filesNetJob = makeShared<NetJob>(tr("Modpack download"), APPLICATION->network());
        filesNetJob->addNetAction(Net::ApiDownload::makeCached(m_sourceUrl, entry));

        connect(filesNetJob.get(), &NetJob::succeeded, this, &InstanceImportTask::processZipPack);
        connect(filesNetJob.get(), &NetJob::progress, this, &InstanceImportTask::setProgress);
        connect(filesNetJob.get(), &NetJob::stepProgress, this, &InstanceImportTask::propagateStepProgress);
        connect(filesNetJob.get(), &NetJob::failed, this, &InstanceImportTask::emitFailed);
        connect(filesNetJob.get(), &NetJob::aborted, this, &InstanceImportTask::emitAborted);
        task.reset(filesNetJob);
        filesNetJob->start();
    }
}

QString InstanceImportTask::getRootFromZip(QuaZip* zip, const QString& root)
=======
        downloadFromUrl();
    }
}

void InstanceImportTask::downloadFromUrl()
{
    const QString path = m_sourceUrl.host() + '/' + m_sourceUrl.path();
    auto entry = APPLICATION->metacache()->resolveEntry("general", path);
    entry->setStale(true);
    m_filesNetJob.reset(new NetJob(tr("Modpack download"), APPLICATION->network()));
    m_filesNetJob->addNetAction(Net::ApiDownload::makeCached(m_sourceUrl, entry));
    m_archivePath = entry->getFullPath();

    connect(m_filesNetJob.get(), &NetJob::succeeded, this, &InstanceImportTask::downloadSucceeded);
    connect(m_filesNetJob.get(), &NetJob::progress, this, &InstanceImportTask::downloadProgressChanged);
    connect(m_filesNetJob.get(), &NetJob::stepProgress, this, &InstanceImportTask::propagateStepProgress);
    connect(m_filesNetJob.get(), &NetJob::failed, this, &InstanceImportTask::downloadFailed);
    connect(m_filesNetJob.get(), &NetJob::aborted, this, &InstanceImportTask::downloadAborted);
    m_filesNetJob->start();
}

void InstanceImportTask::downloadSucceeded()
>>>>>>> 85f36ebe
{
    if (!isRunning()) {
        return {};
    }
    QuaZipDir rootDir(zip, root);
    for (auto&& fileName : rootDir.entryList(QDir::Files)) {
        setDetails(fileName);
        if (fileName == "instance.cfg") {
            qDebug() << "MultiMC:" << true;
            m_modpackType = ModpackType::MultiMC;
            return root;
        }
        if (fileName == "manifest.json") {
            qDebug() << "Flame:" << true;
            m_modpackType = ModpackType::Flame;
            return root;
        }

        QCoreApplication::processEvents();
    }

    // Recurse the search to non-ignored subfolders
    for (auto&& fileName : rootDir.entryList(QDir::Dirs)) {
        if ("overrides/" == fileName)
            continue;

        QString result = getRootFromZip(zip, root + fileName);
        if (!result.isEmpty())
            return result;
    }

    return {};
}

void InstanceImportTask::processZipPack()
{
    setStatus(tr("Attempting to determine instance type"));
    QDir extractDir(m_stagingPath);
    qDebug() << "Attempting to create instance from" << m_archivePath;

    // open the zip and find relevant files in it
    auto packZip = std::make_shared<QuaZip>(m_archivePath);
    if (!packZip->open(QuaZip::mdUnzip)) {
        emitFailed(tr("Unable to open supplied modpack zip file."));
        return;
    }

    QuaZipDir packZipDir(packZip.get());
    qDebug() << "Attempting to determine instance type";

    QString root;

    // NOTE: Prioritize modpack platforms that aren't searched for recursively.
    // Especially Flame has a very common filename for its manifest, which may appear inside overrides for example
    // https://docs.modrinth.com/docs/modpacks/format_definition/#storage
    if (packZipDir.exists("/modrinth.index.json")) {
        // process as Modrinth pack
        qDebug() << "Modrinth:" << true;
        m_modpackType = ModpackType::Modrinth;
    } else if (packZipDir.exists("/bin/modpack.jar") || packZipDir.exists("/bin/version.json")) {
        // process as Technic pack
        qDebug() << "Technic:" << true;
        extractDir.mkpath(".minecraft");
        extractDir.cd(".minecraft");
        m_modpackType = ModpackType::Technic;
    } else {
        root = getRootFromZip(packZip.get());
        setDetails("");
    }
    if (m_modpackType == ModpackType::Unknown) {
        emitFailed(tr("Archive does not contain a recognized modpack type."));
        return;
    }
    setStatus(tr("Extracting modpack"));

    // make sure we extract just the pack
    auto zipTask = makeShared<MMCZip::ExtractZipTask>(packZip, extractDir, root);

    auto progressStep = std::make_shared<TaskStepProgress>();
    connect(zipTask.get(), &Task::finished, this, [this, progressStep] {
        progressStep->state = TaskStepState::Succeeded;
        stepProgress(*progressStep);
    });

    connect(zipTask.get(), &Task::succeeded, this, &InstanceImportTask::extractFinished);
    connect(zipTask.get(), &Task::aborted, this, &InstanceImportTask::emitAborted);
    connect(zipTask.get(), &Task::failed, this, [this, progressStep](QString reason) {
        progressStep->state = TaskStepState::Failed;
        stepProgress(*progressStep);
        emitFailed(reason);
    });
    connect(zipTask.get(), &Task::stepProgress, this, &InstanceImportTask::propagateStepProgress);

    connect(zipTask.get(), &Task::progress, this, [this, progressStep](qint64 current, qint64 total) {
        progressStep->update(current, total);
        stepProgress(*progressStep);
    });
    connect(zipTask.get(), &Task::status, this, [this, progressStep](QString status) {
        progressStep->status = status;
        stepProgress(*progressStep);
    });
    task.reset(zipTask);
    zipTask->start();
}

void InstanceImportTask::extractFinished()
{
    QDir extractDir(m_stagingPath);

    qDebug() << "Fixing permissions for extracted pack files...";
    QDirIterator it(extractDir, QDirIterator::Subdirectories);
    while (it.hasNext()) {
        auto filepath = it.next();
        QFileInfo file(filepath);
        auto permissions = QFile::permissions(filepath);
        auto origPermissions = permissions;
        if (file.isDir()) {
            // Folder +rwx for current user
            permissions |= QFileDevice::Permission::ReadUser | QFileDevice::Permission::WriteUser | QFileDevice::Permission::ExeUser;
        } else {
            // File +rw for current user
            permissions |= QFileDevice::Permission::ReadUser | QFileDevice::Permission::WriteUser;
        }
        if (origPermissions != permissions) {
            if (!QFile::setPermissions(filepath, permissions)) {
                logWarning(tr("Could not fix permissions for %1").arg(filepath));
            } else {
                qDebug() << "Fixed" << filepath;
            }
        }
    }

    switch (m_modpackType) {
        case ModpackType::MultiMC:
            processMultiMC();
            return;
        case ModpackType::Technic:
            processTechnic();
            return;
        case ModpackType::Flame:
            processFlame();
            return;
        case ModpackType::Modrinth:
            processModrinth();
            return;
        case ModpackType::Unknown:
            emitFailed(tr("Archive does not contain a recognized modpack type."));
            return;
    }
}

void InstanceImportTask::processFlame()
{
    shared_qobject_ptr<FlameCreationTask> inst_creation_task = nullptr;
    if (!m_extra_info.isEmpty()) {
        auto pack_id_it = m_extra_info.constFind("pack_id");
        Q_ASSERT(pack_id_it != m_extra_info.constEnd());
        auto pack_id = pack_id_it.value();

        auto pack_version_id_it = m_extra_info.constFind("pack_version_id");
        Q_ASSERT(pack_version_id_it != m_extra_info.constEnd());
        auto pack_version_id = pack_version_id_it.value();

        QString original_instance_id;
        auto original_instance_id_it = m_extra_info.constFind("original_instance_id");
        if (original_instance_id_it != m_extra_info.constEnd())
            original_instance_id = original_instance_id_it.value();

        inst_creation_task =
            makeShared<FlameCreationTask>(m_stagingPath, m_globalSettings, m_parent, pack_id, pack_version_id, original_instance_id);
    } else {
        // FIXME: Find a way to get IDs in directly imported ZIPs
        inst_creation_task = makeShared<FlameCreationTask>(m_stagingPath, m_globalSettings, m_parent, QString(), QString());
    }

    inst_creation_task->setName(*this);
    inst_creation_task->setIcon(m_instIcon);
    inst_creation_task->setGroup(m_instGroup);
    inst_creation_task->setConfirmUpdate(shouldConfirmUpdate());

    connect(inst_creation_task.get(), &Task::succeeded, this, [this, inst_creation_task] {
        setOverride(inst_creation_task->shouldOverride(), inst_creation_task->originalInstanceID());
        emitSucceeded();
    });
    connect(inst_creation_task.get(), &Task::failed, this, &InstanceImportTask::emitFailed);
    connect(inst_creation_task.get(), &Task::progress, this, &InstanceImportTask::setProgress);
    connect(inst_creation_task.get(), &Task::stepProgress, this, &InstanceImportTask::propagateStepProgress);
    connect(inst_creation_task.get(), &Task::status, this, &InstanceImportTask::setStatus);
    connect(inst_creation_task.get(), &Task::details, this, &InstanceImportTask::setDetails);

    connect(this, &Task::aborted, inst_creation_task.get(), &InstanceCreationTask::abort);
    connect(inst_creation_task.get(), &Task::aborted, this, &Task::abort);
    connect(inst_creation_task.get(), &Task::abortStatusChanged, this, &Task::setAbortable);

    inst_creation_task->start();
}

void InstanceImportTask::processTechnic()
{
    shared_qobject_ptr<Technic::TechnicPackProcessor> packProcessor{ new Technic::TechnicPackProcessor };
    connect(packProcessor.get(), &Technic::TechnicPackProcessor::succeeded, this, &InstanceImportTask::emitSucceeded);
    connect(packProcessor.get(), &Technic::TechnicPackProcessor::failed, this, &InstanceImportTask::emitFailed);
    packProcessor->run(m_globalSettings, name(), m_instIcon, m_stagingPath);
}

void InstanceImportTask::processMultiMC()
{
    QString configPath = FS::PathCombine(m_stagingPath, "instance.cfg");
    auto instanceSettings = std::make_shared<INISettingsObject>(configPath);

    NullInstance instance(m_globalSettings, instanceSettings, m_stagingPath);

    // reset time played on import... because packs.
    instance.resetTimePlayed();

    // set a new nice name
    instance.setName(name());

    // if the icon was specified by user, use that. otherwise pull icon from the pack
    if (m_instIcon != "default") {
        instance.setIconKey(m_instIcon);
    } else {
        m_instIcon = instance.iconKey();

        auto importIconPath = IconUtils::findBestIconIn(instance.instanceRoot(), m_instIcon);
        if (!importIconPath.isNull() && QFile::exists(importIconPath)) {
            // import icon
            auto iconList = APPLICATION->icons();
            if (iconList->iconFileExists(m_instIcon)) {
                iconList->deleteIcon(m_instIcon);
            }
            iconList->installIcons({ importIconPath });
        }
    }
    emitSucceeded();
}

void InstanceImportTask::processModrinth()
{
    ModrinthCreationTask* inst_creation_task = nullptr;
    if (!m_extra_info.isEmpty()) {
        auto pack_id_it = m_extra_info.constFind("pack_id");
        Q_ASSERT(pack_id_it != m_extra_info.constEnd());
        auto pack_id = pack_id_it.value();

        QString pack_version_id;
        auto pack_version_id_it = m_extra_info.constFind("pack_version_id");
        if (pack_version_id_it != m_extra_info.constEnd())
            pack_version_id = pack_version_id_it.value();

        QString original_instance_id;
        auto original_instance_id_it = m_extra_info.constFind("original_instance_id");
        if (original_instance_id_it != m_extra_info.constEnd())
            original_instance_id = original_instance_id_it.value();

        inst_creation_task =
            new ModrinthCreationTask(m_stagingPath, m_globalSettings, m_parent, pack_id, pack_version_id, original_instance_id);
    } else {
        QString pack_id;
        if (!m_sourceUrl.isEmpty()) {
            QRegularExpression regex(R"(data\/([^\/]*)\/versions)");
            pack_id = regex.match(m_sourceUrl.toString()).captured(1);
        }

        // FIXME: Find a way to get the ID in directly imported ZIPs
        inst_creation_task = new ModrinthCreationTask(m_stagingPath, m_globalSettings, m_parent, pack_id);
    }

    inst_creation_task->setName(*this);
    inst_creation_task->setIcon(m_instIcon);
    inst_creation_task->setGroup(m_instGroup);
    inst_creation_task->setConfirmUpdate(shouldConfirmUpdate());

    connect(inst_creation_task, &Task::succeeded, this, [this, inst_creation_task] {
        setOverride(inst_creation_task->shouldOverride(), inst_creation_task->originalInstanceID());
        emitSucceeded();
    });
    connect(inst_creation_task, &Task::failed, this, &InstanceImportTask::emitFailed);
    connect(inst_creation_task, &Task::progress, this, &InstanceImportTask::setProgress);
    connect(inst_creation_task, &Task::stepProgress, this, &InstanceImportTask::propagateStepProgress);
    connect(inst_creation_task, &Task::status, this, &InstanceImportTask::setStatus);
    connect(inst_creation_task, &Task::details, this, &InstanceImportTask::setDetails);
    connect(inst_creation_task, &Task::finished, inst_creation_task, &InstanceCreationTask::deleteLater);

    connect(this, &Task::aborted, inst_creation_task, &InstanceCreationTask::abort);
    connect(inst_creation_task, &Task::aborted, this, &Task::abort);
    connect(inst_creation_task, &Task::abortStatusChanged, this, &Task::setAbortable);

    inst_creation_task->start();
}<|MERGE_RESOLUTION|>--- conflicted
+++ resolved
@@ -84,51 +84,31 @@
     } else {
         setStatus(tr("Downloading modpack:\n%1").arg(m_sourceUrl.toString()));
 
-<<<<<<< HEAD
-        const QString path(m_sourceUrl.host() + '/' + m_sourceUrl.path());
-
-        auto entry = APPLICATION->metacache()->resolveEntry("general", path);
-        entry->setStale(true);
-        m_archivePath = entry->getFullPath();
-
-        auto filesNetJob = makeShared<NetJob>(tr("Modpack download"), APPLICATION->network());
-        filesNetJob->addNetAction(Net::ApiDownload::makeCached(m_sourceUrl, entry));
-
-        connect(filesNetJob.get(), &NetJob::succeeded, this, &InstanceImportTask::processZipPack);
-        connect(filesNetJob.get(), &NetJob::progress, this, &InstanceImportTask::setProgress);
-        connect(filesNetJob.get(), &NetJob::stepProgress, this, &InstanceImportTask::propagateStepProgress);
-        connect(filesNetJob.get(), &NetJob::failed, this, &InstanceImportTask::emitFailed);
-        connect(filesNetJob.get(), &NetJob::aborted, this, &InstanceImportTask::emitAborted);
-        task.reset(filesNetJob);
-        filesNetJob->start();
-    }
-}
-
-QString InstanceImportTask::getRootFromZip(QuaZip* zip, const QString& root)
-=======
         downloadFromUrl();
     }
 }
 
 void InstanceImportTask::downloadFromUrl()
 {
-    const QString path = m_sourceUrl.host() + '/' + m_sourceUrl.path();
+    const QString path(m_sourceUrl.host() + '/' + m_sourceUrl.path());
+
     auto entry = APPLICATION->metacache()->resolveEntry("general", path);
     entry->setStale(true);
-    m_filesNetJob.reset(new NetJob(tr("Modpack download"), APPLICATION->network()));
-    m_filesNetJob->addNetAction(Net::ApiDownload::makeCached(m_sourceUrl, entry));
     m_archivePath = entry->getFullPath();
 
-    connect(m_filesNetJob.get(), &NetJob::succeeded, this, &InstanceImportTask::downloadSucceeded);
-    connect(m_filesNetJob.get(), &NetJob::progress, this, &InstanceImportTask::downloadProgressChanged);
-    connect(m_filesNetJob.get(), &NetJob::stepProgress, this, &InstanceImportTask::propagateStepProgress);
-    connect(m_filesNetJob.get(), &NetJob::failed, this, &InstanceImportTask::downloadFailed);
-    connect(m_filesNetJob.get(), &NetJob::aborted, this, &InstanceImportTask::downloadAborted);
-    m_filesNetJob->start();
-}
-
-void InstanceImportTask::downloadSucceeded()
->>>>>>> 85f36ebe
+    auto filesNetJob = makeShared<NetJob>(tr("Modpack download"), APPLICATION->network());
+    filesNetJob->addNetAction(Net::ApiDownload::makeCached(m_sourceUrl, entry));
+
+    connect(filesNetJob.get(), &NetJob::succeeded, this, &InstanceImportTask::processZipPack);
+    connect(filesNetJob.get(), &NetJob::progress, this, &InstanceImportTask::setProgress);
+    connect(filesNetJob.get(), &NetJob::stepProgress, this, &InstanceImportTask::propagateStepProgress);
+    connect(filesNetJob.get(), &NetJob::failed, this, &InstanceImportTask::emitFailed);
+    connect(filesNetJob.get(), &NetJob::aborted, this, &InstanceImportTask::emitAborted);
+    task.reset(filesNetJob);
+    filesNetJob->start();
+}
+
+QString InstanceImportTask::getRootFromZip(QuaZip* zip, const QString& root)
 {
     if (!isRunning()) {
         return {};
